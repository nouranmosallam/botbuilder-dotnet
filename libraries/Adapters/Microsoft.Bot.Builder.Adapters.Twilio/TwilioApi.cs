--- conflicted
+++ resolved
@@ -22,21 +22,12 @@
             TwilioClient.Init(username, password);
         }
 
-        /// <summary>
-<<<<<<< HEAD
+        /// <summary>        
         /// Sends a Twilio SMS message.
         /// </summary>
         /// <param name="messageOptions">An object containing the parameters for the message to send.</param>
         /// <returns>The SID of the Twilio message sent.</returns>
-        /// <remarks><paramref name="messageOptions"/> should be a <see cref="CreateMessageOptions"/> object.</remarks>
-        public async Task<string> GetResourceIdentifier(object messageOptions)
-=======
-        /// Sends a message and returns its resource ID.
-        /// </summary>
-        /// <param name="messageOptions">Object that represents the Twilio message options.</param>
-        /// <returns>ID from the created Twilio message.</returns>
         public async Task<string> SendMessage(CreateMessageOptions messageOptions)
->>>>>>> df21a17c
         {
             var messageResource = await MessageResource.CreateAsync((CreateMessageOptions)messageOptions).ConfigureAwait(false);
             return messageResource.Sid;
