--- conflicted
+++ resolved
@@ -49,11 +49,10 @@
     /// <seealso cref="IMiddleware"/>
     public class BotFrameworkAdapter : BotAdapter, IAdapterIntegration, IUserTokenProvider, IStreamingActivityProcessor
     {
-<<<<<<< HEAD
+        internal const string InvokeResponseKey = "BotFrameworkAdapter.InvokeResponse";
+        internal const string BotIdentityKey = "BotIdentity";
+
 #pragma warning disable SA1401 // Fields should be private
-
-        protected const string InvokeResponseKey = "BotFrameworkAdapter.InvokeResponse";
-        protected const string BotIdentityKey = "BotIdentity";
 
         protected readonly ICredentialProvider _credentialProvider;
         protected readonly IChannelProvider _channelProvider;
@@ -69,20 +68,8 @@
 
         private readonly HttpClient _httpClient;
         private readonly RetryPolicy _connectorClientRetryPolicy;
-        private readonly ConcurrentDictionary<string, MicrosoftAppCredentials> _appCredentialMap = new ConcurrentDictionary<string, MicrosoftAppCredentials>();
-=======
-        internal const string BotIdentityKey = "BotIdentity";
-        internal const string InvokeResponseKey = "BotFrameworkAdapter.InvokeResponse";
-
-        private static readonly HttpClient _defaultHttpClient = new HttpClient();
-        private readonly ICredentialProvider _credentialProvider;
+        private readonly ConcurrentDictionary<string, AppCredentials> _appCredentialMap = new ConcurrentDictionary<string, AppCredentials>();
         private readonly AppCredentials _appCredentials;
-        private readonly IChannelProvider _channelProvider;
-        private readonly HttpClient _httpClient;
-        private readonly RetryPolicy _connectorClientRetryPolicy;
-        private readonly ILogger _logger;
-        private readonly ConcurrentDictionary<string, AppCredentials> _appCredentialMap = new ConcurrentDictionary<string, AppCredentials>();
->>>>>>> 378043d4
         private readonly AuthenticationConfiguration _authConfiguration;
 
         // There is a significant boost in throughput if we reuse a connectorClient
@@ -429,12 +416,16 @@
                 {
                     // if it is a Trace activity we only send to the channel if it's the emulator.
                 }
-<<<<<<< HEAD
                 else if (activity.IsFromStreamingConnection())
                 {
                     // The ServiceUrl for streaming channels begins with the string "urn" and contains
                     // information unique to streaming connections. Now that we know that this is a streaming
                     // activity, process it in the streaming pipeline.
+
+                    // Check if we have token responses from OAuth cards.
+                    TokenResolver.CheckForOAuthCards(this, _logger, turnContext, activity, cancellationToken);
+
+                    // Process streaming activity.
                     response = await SendStreamingActivityAsync(activity).ConfigureAwait(false);
                 }
                 else if (!string.IsNullOrWhiteSpace(activity.ReplyToId))
@@ -442,27 +433,10 @@
                     var connectorClient = turnContext.TurnState.Get<IConnectorClient>();
                     response = await connectorClient.Conversations.ReplyToActivityAsync(activity, cancellationToken).ConfigureAwait(false);
                 }
-=======
->>>>>>> 378043d4
                 else
                 {
-                    if (activity.IsFromStreamingConnection())
-                    {
-                        // Streaming connection post-processing
-                        TokenResolver.CheckForOAuthCards(this, _logger, turnContext, activity, cancellationToken);
-                    }
-
-                    // If there is a replyToId, then reply to the conversation, otherwise send it as a new message.
-                    if (!string.IsNullOrWhiteSpace(activity.ReplyToId))
-                    {
-                        var connectorClient = turnContext.TurnState.Get<IConnectorClient>();
-                        response = await connectorClient.Conversations.ReplyToActivityAsync(activity, cancellationToken).ConfigureAwait(false);
-                    }
-                    else
-                    {
-                        var connectorClient = turnContext.TurnState.Get<IConnectorClient>();
-                        response = await connectorClient.Conversations.SendToConversationAsync(activity, cancellationToken).ConfigureAwait(false);
-                    }
+                    var connectorClient = turnContext.TurnState.Get<IConnectorClient>();
+                    response = await connectorClient.Conversations.SendToConversationAsync(activity, cancellationToken).ConfigureAwait(false);
                 }
 
                 // If No response is set, then default to a "simple" response. This can't really be done
