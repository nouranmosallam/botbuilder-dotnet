--- conflicted
+++ resolved
@@ -1,190 +1,186 @@
-﻿// Copyright (c) Microsoft Corporation. All rights reserved.
-// Licensed under the MIT License.
-
-using System;
-using Microsoft.Extensions.DependencyInjection;
-using Microsoft.Extensions.DependencyInjection.Extensions;
-using Microsoft.Extensions.Logging;
-using Microsoft.Extensions.Options;
-using Microsoft.Extensions.Configuration;
-using Microsoft.Bot.Configuration;
-
-namespace Microsoft.Bot.Builder.Integration.AspNet.Core
-{
-    /// <summary>
-    /// A set of extension methods for <see cref="IServiceCollection"/> which provide support for hosting bots with .NET Core.
-    /// </summary>
-    /// <seealso cref="ApplicationBuilderExtensions"/>
-    /// <seealso cref="IAdapteIntegration"/>
-    /// <seealso cref="IBot"/>
-    public static class ServiceCollectionExtensions
-    {
-        /// <summary>
-        /// Adds and optionally configures a <typeparamref name="TBot">specified bot type</typeparamref> to the <see cref="IServiceCollection" />.
-        /// </summary>
-        /// <typeparam name="TBot">A concrete type of <see cref="IBot"/> that is to be registered and exposed to the Bot Framework.</typeparam>
-        /// <param name="services">The <see cref="IServiceCollection"/>.</param>
-        /// <param name="configureAction">A optional callback that, if provided, will be invoked to further configure of the bot.</param>
-        /// <returns>A reference to this instance after the operation has completed.</returns>
-        /// <remarks>
-        ///     The <typeparamref name="TBot"/> will be registered as <see cref="ServiceLifetime.Transient">transient</see> and be instantiated on each turn.
-        /// </remarks>
-        /// <seealso cref="IBot"/>
-        public static IServiceCollection AddBot<TBot>(this IServiceCollection services, Action<BotFrameworkOptions> configureAction = null)
-            where TBot : class, IBot
-        {
-            if (services == null)
-            {
-                throw new ArgumentNullException(nameof(services));
-            }
-
-            if (configureAction != null)
-            {
-                services.Configure(configureAction);
-            }
-
-            return services
-                .TryAddBotFrameworkAdapterIntegration()
-                .AddTransient<IBot, TBot>();
-        }
-
-        /// <summary>
-        /// Adds and optionally configures a singleton <paramref name="bot">bot</paramref> instance to the <see cref="IServiceCollection" />.
-        /// </summary>
-        /// <typeparam name="TBot">A concrete type of <see cref="IBot"/> that is to be registered and exposed to the Bot Framework.</typeparam>
-        /// <param name="services">The <see cref="IServiceCollection"/>.</param>
-        /// <param name="bot">The instance of the bot that will be registered as a <see cref="ServiceLifetime.Singleton">singleton</param>.
-        /// <param name="configureAction">A optional callback that, if provided, will be invoked to further configure of the bot.</param>
-        /// <returns>A reference to this instance after the operation has completed.</returns>
-        /// <seealso cref="IBot"/>
-        public static IServiceCollection AddBot<TBot>(this IServiceCollection services, TBot bot, Action<BotFrameworkOptions> configureAction = null)
-        where TBot : class, IBot
-        {
-            if (services == null)
-            {
-                throw new ArgumentNullException(nameof(services));
-            }
-
-            if (bot == null)
-            {
-                throw new ArgumentNullException(nameof(bot));
-            }
-
-            if (configureAction != null)
-            {
-                services.Configure(configureAction);
-            }
-
-            return services
-                .TryAddBotFrameworkAdapterIntegration()
-                .AddSingleton<IBot>(bot);
-        }
-
-        /// <summary>
-        /// Adds and optionally configures a <typeparamref name="TBot">specified bot type</typeparamref> to the <see cref="IServiceCollection" />.
-        /// </summary>
-        /// <typeparam name="TBot">A concrete type of <see cref="IBot"/> that is to be registered and exposed to the Bot Framework.</typeparam>
-        /// <param name="services">The <see cref="IServiceCollection"/>.</param>
-        /// <param name="botFactory">A factory method that will supply an instance of the <typeparamref name="TBot"/> when invoked.</param>
-        /// <param name="configureAction">A optional callback that, if provided, will be invoked to further configure of the bot.</param>
-        /// <returns>A reference to this instance after the operation has completed.</returns>
-        /// <remarks>
-        ///     The <paramref name="botFactory">factory</paramref> will be registered as <see cref="ServiceLifetime.Transient">transient</see>
-        ///     and be invoked on each turn.
-        /// </remarks>
-        /// <seealso cref="IBot"/>
-        public static IServiceCollection AddBot<TBot>(this IServiceCollection services, Func<IServiceProvider, TBot> botFactory, Action<BotFrameworkOptions> configureAction = null)
-            where TBot : class, IBot
-        {
-            if (services == null)
-            {
-                throw new ArgumentNullException(nameof(services));
-            }
-
-            if (botFactory == null)
-            {
-                throw new ArgumentNullException(nameof(botFactory));
-            }
-
-            if (configureAction != null)
-            {
-                services.Configure(configureAction);
-            }
-
-            return services
-                .TryAddBotFrameworkAdapterIntegration()
-                .AddTransient<IBot>(botFactory);
-        }
-
-        /// <summary>
-        /// Adds the <see cref="BotFrameworkAdapter"/> as the <see cref="IAdapterIntegration"/> which will be used by the integration layer 
-        /// for processing bot requests.
-        /// </summary>
-        /// <param name="services">The <see cref="IServiceCollection"/>.</param>
-        /// <param name="configureAction">A optional callback that, if provided, will be invoked to further configure the integration.</param>
-        /// <returns>A reference to this instance after the operation has completed.</returns>
-        /// <remarks>
-        ///     The <see cref="BotFrameworkAdapter"/> will be registered as a <see cref="ServiceLifetime.Singleton">singleton</see>.
-        ///
-        ///     NOTE: Calling any of the <c>AddBot</c> overloads those will attempt to implicitly register this for you if there is no 
-        ///     explicit <see cref="IAdapterIntegration"/> already registered in the <paramref name="services"/> collection.
-        /// </remarks>
-        /// <seealso cref="overloads:AddBot" />
-        /// <seealso cref="BotFrameworkAdapter"/>
-        /// <seealso cref="IAdapterIntegration"/>
-        public static IServiceCollection AddBotFrameworkAdapterIntegration(this IServiceCollection services, Action<BotFrameworkOptions> configureAction = null)
-        {
-            if (services == null)
-            {
-                throw new ArgumentNullException(nameof(services));
-            }
-
-            if (configureAction != null)
-            {
-                services.Configure(configureAction);
-            }
-
-            return services.AddSingleton<IAdapterIntegration>(BotFrameworkAdapterSingletonFactory);
-        }
-
-        private static IServiceCollection TryAddBotFrameworkAdapterIntegration(this IServiceCollection services)
-        {
-            if (services == null)
-            {
-                throw new ArgumentNullException(nameof(services));
-            }
-
-            services.TryAddSingleton<IAdapterIntegration>(BotFrameworkAdapterSingletonFactory);
-
-            return services;
-        }
-
-<<<<<<< HEAD
-   }
-=======
-        private static BotFrameworkAdapter BotFrameworkAdapterSingletonFactory(IServiceProvider serviceProvider)
-        {
-            var options = serviceProvider.GetRequiredService<IOptions<BotFrameworkOptions>>().Value;
-            var logger = serviceProvider.GetRequiredService<ILogger<IAdapterIntegration>>();
-
-            var botFrameworkAdapter = new BotFrameworkAdapter(
-                            options.CredentialProvider,
-                            options.ChannelProvider,
-                            options.ConnectorClientRetryPolicy,
-                            options.HttpClient,
-                            null,
-                            logger)
-            {
-                OnTurnError = options.OnTurnError,
-            };
-
-            foreach (var middleware in options.Middleware)
-            {
-                botFrameworkAdapter.Use(middleware);
-            }
-
-            return botFrameworkAdapter;
-        }
-    }
->>>>>>> 64d1882e
-}
+﻿// Copyright (c) Microsoft Corporation. All rights reserved.
+// Licensed under the MIT License.
+
+using System;
+using Microsoft.Extensions.DependencyInjection;
+using Microsoft.Extensions.DependencyInjection.Extensions;
+using Microsoft.Extensions.Logging;
+using Microsoft.Extensions.Options;
+using Microsoft.Extensions.Configuration;
+using Microsoft.Bot.Configuration;
+
+namespace Microsoft.Bot.Builder.Integration.AspNet.Core
+{
+    /// <summary>
+    /// A set of extension methods for <see cref="IServiceCollection"/> which provide support for hosting bots with .NET Core.
+    /// </summary>
+    /// <seealso cref="ApplicationBuilderExtensions"/>
+    /// <seealso cref="IAdapteIntegration"/>
+    /// <seealso cref="IBot"/>
+    public static class ServiceCollectionExtensions
+    {
+        /// <summary>
+        /// Adds and optionally configures a <typeparamref name="TBot">specified bot type</typeparamref> to the <see cref="IServiceCollection" />.
+        /// </summary>
+        /// <typeparam name="TBot">A concrete type of <see cref="IBot"/> that is to be registered and exposed to the Bot Framework.</typeparam>
+        /// <param name="services">The <see cref="IServiceCollection"/>.</param>
+        /// <param name="configureAction">A optional callback that, if provided, will be invoked to further configure of the bot.</param>
+        /// <returns>A reference to this instance after the operation has completed.</returns>
+        /// <remarks>
+        ///     The <typeparamref name="TBot"/> will be registered as <see cref="ServiceLifetime.Transient">transient</see> and be instantiated on each turn.
+        /// </remarks>
+        /// <seealso cref="IBot"/>
+        public static IServiceCollection AddBot<TBot>(this IServiceCollection services, Action<BotFrameworkOptions> configureAction = null)
+            where TBot : class, IBot
+        {
+            if (services == null)
+            {
+                throw new ArgumentNullException(nameof(services));
+            }
+
+            if (configureAction != null)
+            {
+                services.Configure(configureAction);
+            }
+
+            return services
+                .TryAddBotFrameworkAdapterIntegration()
+                .AddTransient<IBot, TBot>();
+        }
+
+        /// <summary>
+        /// Adds and optionally configures a singleton <paramref name="bot">bot</paramref> instance to the <see cref="IServiceCollection" />.
+        /// </summary>
+        /// <typeparam name="TBot">A concrete type of <see cref="IBot"/> that is to be registered and exposed to the Bot Framework.</typeparam>
+        /// <param name="services">The <see cref="IServiceCollection"/>.</param>
+        /// <param name="bot">The instance of the bot that will be registered as a <see cref="ServiceLifetime.Singleton">singleton</param>.
+        /// <param name="configureAction">A optional callback that, if provided, will be invoked to further configure of the bot.</param>
+        /// <returns>A reference to this instance after the operation has completed.</returns>
+        /// <seealso cref="IBot"/>
+        public static IServiceCollection AddBot<TBot>(this IServiceCollection services, TBot bot, Action<BotFrameworkOptions> configureAction = null)
+        where TBot : class, IBot
+        {
+            if (services == null)
+            {
+                throw new ArgumentNullException(nameof(services));
+            }
+
+            if (bot == null)
+            {
+                throw new ArgumentNullException(nameof(bot));
+            }
+
+            if (configureAction != null)
+            {
+                services.Configure(configureAction);
+            }
+
+            return services
+                .TryAddBotFrameworkAdapterIntegration()
+                .AddSingleton<IBot>(bot);
+        }
+
+        /// <summary>
+        /// Adds and optionally configures a <typeparamref name="TBot">specified bot type</typeparamref> to the <see cref="IServiceCollection" />.
+        /// </summary>
+        /// <typeparam name="TBot">A concrete type of <see cref="IBot"/> that is to be registered and exposed to the Bot Framework.</typeparam>
+        /// <param name="services">The <see cref="IServiceCollection"/>.</param>
+        /// <param name="botFactory">A factory method that will supply an instance of the <typeparamref name="TBot"/> when invoked.</param>
+        /// <param name="configureAction">A optional callback that, if provided, will be invoked to further configure of the bot.</param>
+        /// <returns>A reference to this instance after the operation has completed.</returns>
+        /// <remarks>
+        ///     The <paramref name="botFactory">factory</paramref> will be registered as <see cref="ServiceLifetime.Transient">transient</see>
+        ///     and be invoked on each turn.
+        /// </remarks>
+        /// <seealso cref="IBot"/>
+        public static IServiceCollection AddBot<TBot>(this IServiceCollection services, Func<IServiceProvider, TBot> botFactory, Action<BotFrameworkOptions> configureAction = null)
+            where TBot : class, IBot
+        {
+            if (services == null)
+            {
+                throw new ArgumentNullException(nameof(services));
+            }
+
+            if (botFactory == null)
+            {
+                throw new ArgumentNullException(nameof(botFactory));
+            }
+
+            if (configureAction != null)
+            {
+                services.Configure(configureAction);
+            }
+
+            return services
+                .TryAddBotFrameworkAdapterIntegration()
+                .AddTransient<IBot>(botFactory);
+        }
+
+        /// <summary>
+        /// Adds the <see cref="BotFrameworkAdapter"/> as the <see cref="IAdapterIntegration"/> which will be used by the integration layer 
+        /// for processing bot requests.
+        /// </summary>
+        /// <param name="services">The <see cref="IServiceCollection"/>.</param>
+        /// <param name="configureAction">A optional callback that, if provided, will be invoked to further configure the integration.</param>
+        /// <returns>A reference to this instance after the operation has completed.</returns>
+        /// <remarks>
+        ///     The <see cref="BotFrameworkAdapter"/> will be registered as a <see cref="ServiceLifetime.Singleton">singleton</see>.
+        ///
+        ///     NOTE: Calling any of the <c>AddBot</c> overloads those will attempt to implicitly register this for you if there is no 
+        ///     explicit <see cref="IAdapterIntegration"/> already registered in the <paramref name="services"/> collection.
+        /// </remarks>
+        /// <seealso cref="overloads:AddBot" />
+        /// <seealso cref="BotFrameworkAdapter"/>
+        /// <seealso cref="IAdapterIntegration"/>
+        public static IServiceCollection AddBotFrameworkAdapterIntegration(this IServiceCollection services, Action<BotFrameworkOptions> configureAction = null)
+        {
+            if (services == null)
+            {
+                throw new ArgumentNullException(nameof(services));
+            }
+
+            if (configureAction != null)
+            {
+                services.Configure(configureAction);
+            }
+
+            return services.AddSingleton<IAdapterIntegration>(BotFrameworkAdapterSingletonFactory);
+        }
+
+        private static IServiceCollection TryAddBotFrameworkAdapterIntegration(this IServiceCollection services)
+        {
+            if (services == null)
+            {
+                throw new ArgumentNullException(nameof(services));
+            }
+
+            services.TryAddSingleton<IAdapterIntegration>(BotFrameworkAdapterSingletonFactory);
+
+            return services;
+        }
+
+        private static BotFrameworkAdapter BotFrameworkAdapterSingletonFactory(IServiceProvider serviceProvider)
+        {
+            var options = serviceProvider.GetRequiredService<IOptions<BotFrameworkOptions>>().Value;
+            var logger = serviceProvider.GetRequiredService<ILogger<IAdapterIntegration>>();
+
+            var botFrameworkAdapter = new BotFrameworkAdapter(
+                            options.CredentialProvider,
+                            options.ChannelProvider,
+                            options.ConnectorClientRetryPolicy,
+                            options.HttpClient,
+                            null,
+                            logger)
+            {
+                OnTurnError = options.OnTurnError,
+            };
+
+            foreach (var middleware in options.Middleware)
+            {
+                botFrameworkAdapter.Use(middleware);
+            }
+
+            return botFrameworkAdapter;
+        }
+    }
+}