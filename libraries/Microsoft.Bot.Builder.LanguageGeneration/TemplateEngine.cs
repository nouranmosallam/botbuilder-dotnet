--- conflicted
+++ resolved
@@ -138,11 +138,7 @@
         /// <param name="scope">scope object or JToken.</param>
         /// <param name="methodBinder">input method.</param>
         /// <returns>Evaluate result.</returns>
-<<<<<<< HEAD
-        public string Evaluate(string inlineStr, object scope, IGetMethod methodBinder = null)
-=======
-        public string Evaluate(string inlineStr, object scope = null, IGetMethod methodBinder = null, ImportResolverDelegate importResolver = null)
->>>>>>> 72d16d8e
+        public string Evaluate(string inlineStr, object scope = null, IGetMethod methodBinder = null)
         {
             // wrap inline string with "# name and -" to align the evaluation process
             var fakeTemplateId = "__temp__";
