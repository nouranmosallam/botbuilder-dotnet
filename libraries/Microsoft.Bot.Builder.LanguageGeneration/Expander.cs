﻿// Copyright (c) Microsoft Corporation. All rights reserved.
// Licensed under the MIT License.

using System;
using System.Collections;
using System.Collections.Generic;
using System.IO;
using System.Linq;
using System.Text.RegularExpressions;
using AdaptiveExpressions;
using Antlr4.Runtime;
using Antlr4.Runtime.Misc;
using Antlr4.Runtime.Tree;
using Newtonsoft.Json;
using Newtonsoft.Json.Linq;

namespace Microsoft.Bot.Builder.LanguageGeneration
{
    /// <summary>
    /// LG template expander.
    /// </summary>
<<<<<<< HEAD
    public class Expander : LGTemplateParserBaseVisitor<List<string>>
=======
    public class Expander : LGFileParserBaseVisitor<List<object>>
>>>>>>> c61d0929
    {
        public const string LGType = "lgType";
        public static readonly string RegexString = @"(?<!\\)\${(('(\\('|\\)|[^'])*?')|(""(\\(""|\\)|[^""])*?"")|(`(\\(`|\\)|[^`])*?`)|([^\r\n{}'""`])|({\s*}))+}?";
        public static readonly Regex ExpressionRecognizeRegex = new Regex(RegexString, RegexOptions.Compiled);
        private readonly Stack<EvaluationTarget> evaluationTargetStack = new Stack<EvaluationTarget>();
        private readonly bool strictMode;

        /// <summary>
        /// Initializes a new instance of the <see cref="Expander"/> class.
        /// </summary>
        /// <param name="templates">template list.</param>
        /// <param name="expressionParser">Given expression parser.</param>
        /// <param name="strictMode">strict mode. If strictMode == true, exception in expression would throw outside.</param>
        public Expander(List<Template> templates, ExpressionParser expressionParser, bool strictMode = false)
        {
            Templates = templates;
            TemplateMap = templates.ToDictionary(x => x.Name);
            this.strictMode = strictMode;

            // generate a new customized expression parser by injecting the template as functions
            ExpanderExpressionParser = new ExpressionParser(CustomizedEvaluatorLookup(expressionParser.EvaluatorLookup, true));
            EvaluatorExpressionParser = new ExpressionParser(CustomizedEvaluatorLookup(expressionParser.EvaluatorLookup, false));
        }

        /// <summary>
        /// Gets templates.
        /// </summary>
        /// <value>
        /// Templates.
        /// </value>
        public List<Template> Templates { get; }

        /// <summary>
        /// Gets expander expression parser.
        /// </summary>
        /// <value>
        /// Expression parser.
        /// </value>
        public ExpressionParser ExpanderExpressionParser { get; }

        /// <summary>
        /// Gets evaluator expression parser.
        /// </summary>
        /// <value>
        /// Expression parser.
        /// </value>
        public ExpressionParser EvaluatorExpressionParser { get; }

        /// <summary>
        /// Gets templateMap.
        /// </summary>
        /// <value>
        /// TemplateMap.
        /// </value>
        public Dictionary<string, Template> TemplateMap { get; }

        /// <summary>
        /// Expand the results of a template with given name and scope.
        /// </summary>
        /// <param name="templateName">Given template name.</param>
        /// <param name="scope">Given scope.</param>
        /// <returns>All possiable results.</returns>
        public List<object> ExpandTemplate(string templateName, object scope)
        {
            if (!(scope is CustomizedMemory))
            {
                scope = new CustomizedMemory(scope);
            }

            if (!TemplateMap.ContainsKey(templateName))
            {
                throw new Exception(TemplateErrors.TemplateNotExist(templateName));
            }

            if (evaluationTargetStack.Any(e => e.TemplateName == templateName))
            {
                throw new Exception($"{TemplateErrors.LoopDetected} {string.Join(" => ", evaluationTargetStack.Reverse().Select(e => e.TemplateName))} => {templateName}");
            }

            // Using a stack to track the evaluation trace
            evaluationTargetStack.Push(new EvaluationTarget(templateName, scope));
            var result = Visit(TemplateMap[templateName].TemplateBodyParseTree);
            evaluationTargetStack.Pop();

            return result;
        }

<<<<<<< HEAD
        public override List<string> VisitNormalBody([NotNull] LGTemplateParser.NormalBodyContext context) => Visit(context.normalTemplateBody());

        public override List<string> VisitNormalTemplateBody([NotNull] LGTemplateParser.NormalTemplateBodyContext context)
=======
        public override List<object> VisitTemplateDefinition([NotNull] LGFileParser.TemplateDefinitionContext context)
        {
            var templateNameContext = context.templateNameLine();
            if (templateNameContext.templateName().GetText().Equals(CurrentTarget().TemplateName))
            {
                return Visit(context.templateBody());
            }

            return null;
        }

        public override List<object> VisitNormalBody([NotNull] LGFileParser.NormalBodyContext context) => Visit(context.normalTemplateBody());

        public override List<object> VisitNormalTemplateBody([NotNull] LGFileParser.NormalTemplateBodyContext context)
>>>>>>> c61d0929
        {
            var normalTemplateStrs = context.templateString();
            var result = new List<object>();

            foreach (var normalTemplateStr in normalTemplateStrs)
            {
                result.AddRange(Visit(normalTemplateStr.normalTemplateString()));
            }

            return result;
        }

<<<<<<< HEAD
        public override List<string> VisitIfElseBody([NotNull] LGTemplateParser.IfElseBodyContext context)
=======
        public override List<object> VisitIfElseBody([NotNull] LGFileParser.IfElseBodyContext context)
>>>>>>> c61d0929
        {
            var ifRules = context.ifElseTemplateBody().ifConditionRule();
            foreach (var ifRule in ifRules)
            {
                if (EvalCondition(ifRule.ifCondition()) && ifRule.normalTemplateBody() != null)
                {
                    return Visit(ifRule.normalTemplateBody());
                }
            }

            return null;
        }

<<<<<<< HEAD
        public override List<string> VisitSwitchCaseBody([NotNull] LGTemplateParser.SwitchCaseBodyContext context)
=======
        public override List<object> VisitSwitchCaseBody([NotNull] LGFileParser.SwitchCaseBodyContext context)
>>>>>>> c61d0929
        {
            var switchCaseNodes = context.switchCaseTemplateBody().switchCaseRule();
            var length = switchCaseNodes.Length;
            var switchExprs = switchCaseNodes[0].switchCaseStat().EXPRESSION();
            var switchErrorPrefix = "Switch '" + switchExprs[0].GetText() + "': ";
            var switchExprResult = EvalExpression(switchExprs[0].GetText(), switchCaseNodes[0].switchCaseStat(), switchErrorPrefix);
            var idx = 0;
            foreach (var switchCaseNode in switchCaseNodes)
            {
                if (idx == 0)
                {
                    idx++;
                    continue;   // skip the first node, which is switch statement
                }

                if (idx == length - 1 && switchCaseNode.switchCaseStat().DEFAULT() != null)
                {
                    var defaultBody = switchCaseNode.normalTemplateBody();
                    if (defaultBody != null)
                    {
                        return Visit(defaultBody);
                    }
                    else
                    {
                        return null;
                    }
                }

                var caseExprs = switchCaseNode.switchCaseStat().EXPRESSION();
                var caseErrorPrefix = "Case '" + caseExprs[0].GetText() + "': ";
                var caseExprResult = EvalExpression(caseExprs[0].GetText(), switchCaseNode.switchCaseStat(), caseErrorPrefix);
                if (switchExprResult[0] == caseExprResult[0])
                {
                    return Visit(switchCaseNode.normalTemplateBody());
                }

                idx++;
            }

            return null;
        }

<<<<<<< HEAD
        public override List<string> VisitStructuredBody([NotNull] LGTemplateParser.StructuredBodyContext context)
=======
        public override List<object> VisitStructuredBody([NotNull] LGFileParser.StructuredBodyContext context)
>>>>>>> c61d0929
        {
            var templateRefValues = new Dictionary<string, List<object>>();
            var stb = context.structuredTemplateBody();
            var result = new JObject();
            var typeName = stb.structuredBodyNameLine().STRUCTURE_NAME().GetText();
            result[Evaluator.LGType] = typeName;
            var expandedResult = new List<JObject>
            {
                result
            };
            var bodys = stb.structuredBodyContentLine();
            foreach (var body in bodys)
            {
                var isKVPairBody = body.keyValueStructureLine() != null;
                if (isKVPairBody)
                {
                    var property = body.keyValueStructureLine().STRUCTURE_IDENTIFIER().GetText().ToLower();
                    var value = VisitStructureValue(body.keyValueStructureLine());
                    if (value.Count > 1) 
                    {
                        var valueList = new JArray();
                        foreach (var item in value)
                        {
                            var id = Guid.NewGuid().ToString();
                            valueList.Add(id);
                            templateRefValues.Add(id, item);
                        }

                        expandedResult.ForEach(x => x[property] = valueList);
                    }
                    else
                    {
                        var id = Guid.NewGuid().ToString();
                        expandedResult.ForEach(x => x[property] = id);
                        templateRefValues.Add(id, value[0]);
                    }
                }
                else
                {
                    var propertyObjects = EvalExpression(body.objectStructureLine().GetText(), body.objectStructureLine()).Select(x => JObject.Parse(x)).ToList();
                    var tempResult = new List<JObject>();
                    foreach (var res in expandedResult)
                    {
                        foreach (var propertyObject in propertyObjects)
                        {
                            var tempRes = JObject.FromObject(res);

                            // Full reference to another structured template is limited to the structured template with same type 
                            if (propertyObject[Evaluator.LGType] != null && propertyObject[Evaluator.LGType].ToString() == typeName)
                            {
                                foreach (var item in propertyObject)
                                {
                                    if (tempRes.Property(item.Key) == null)
                                    {
                                        tempRes[item.Key] = item.Value;
                                    }
                                }
                            }

                            tempResult.Add(tempRes);
                        }
                    }

                    expandedResult = tempResult;
                }
            }

            var exps = expandedResult;

            var finalResult = new List<object>(exps);
            foreach (var templateRefValue in templateRefValues)
            {
                var tempRes = new List<object>();
                foreach (var res in finalResult)
                {
                    foreach (var refValue in templateRefValue.Value)
                    {
                        tempRes.Add(res.ToString().Replace(templateRefValue.Key, refValue.ToString().Replace("\"", "\\\"")));
                    }
                }

                finalResult = tempRes;
            }

            return finalResult;
        }

<<<<<<< HEAD
        public override List<string> VisitNormalTemplateString([NotNull] LGTemplateParser.NormalTemplateStringContext context)
=======
        public override List<object> VisitNormalTemplateString([NotNull] LGFileParser.NormalTemplateStringContext context)
>>>>>>> c61d0929
        {
            var prefixErrorMsg = context.GetPrefixErrorMessage();
            var result = new List<string>() { string.Empty };
            foreach (ITerminalNode node in context.children)
            {
                switch (node.Symbol.Type)
                {
                    case LGTemplateParser.DASH:
                    case LGTemplateParser.MULTILINE_PREFIX:
                    case LGTemplateParser.MULTILINE_SUFFIX:
                        break;
                    case LGTemplateParser.ESCAPE_CHARACTER:
                        result = StringListConcat(result, new List<string>() { node.GetText().Escape() });
                        break;
                    case LGTemplateParser.EXPRESSION:
                        result = StringListConcat(result, EvalExpression(node.GetText(), context, prefixErrorMsg));
                        break;
                    default:
                        result = StringListConcat(result, new List<string>() { node.GetText() });
                        break;
                }
            }

            return result.Select(x => x as object).ToList();
        }

        public object ConstructScope(string templateName, List<object> args)
        {
            var parameters = TemplateMap[templateName].Parameters;

            if (args.Count == 0)
            {
                // no args to construct, inherit from current scope
                return CurrentTarget().Scope;
            }

            var newScope = parameters.Zip(args, (k, v) => new { k, v })
                                    .ToDictionary(x => x.k, x => x.v);
            return newScope;
        }

        private bool EvalCondition(LGTemplateParser.IfConditionContext condition)
        {
            var expression = condition.EXPRESSION(0);
            if (expression == null || // no expression means it's else
                EvalExpressionInCondition(expression.GetText(), condition, "Condition '" + expression.GetText() + "':"))
            {
                return true;
            }

            return false;
        }

<<<<<<< HEAD
        private List<List<string>> VisitStructureValue(LGTemplateParser.KeyValueStructureLineContext context)
=======
        private List<List<object>> VisitStructureValue(LGFileParser.KeyValueStructureLineContext context)
>>>>>>> c61d0929
        {
            var values = context.keyValueStructureValue();

            var result = new List<List<string>>();
            foreach (var item in values)
            {
                if (item.IsPureExpression(out var text))
                {
                    result.Add(EvalExpression(text, context));
                }
                else
                {
                    var itemStringResult = new List<string>() { string.Empty };
                    foreach (ITerminalNode node in item.children)
                    {
                        switch (node.Symbol.Type)
                        {
                            case LGTemplateParser.ESCAPE_CHARACTER_IN_STRUCTURE_BODY:
                                itemStringResult = StringListConcat(itemStringResult, new List<string>() { node.GetText().Replace(@"\|", "|").Escape() });
                                break;
                            case LGTemplateParser.EXPRESSION_IN_STRUCTURE_BODY:
                                var errorPrefix = "Property '" + context.STRUCTURE_IDENTIFIER().GetText() + "':";
                                itemStringResult = StringListConcat(itemStringResult, EvalExpression(node.GetText(), item, errorPrefix));
                                break;
                            default:
                                itemStringResult = StringListConcat(itemStringResult, new List<string>() { node.GetText() });
                                break;
                        }
                    }

                    result.Add(itemStringResult);
                }
            }

            return result.Select(x => x.Select(y => y as object).ToList()).ToList();
        }

        private bool EvalExpressionInCondition(string exp, ParserRuleContext context = null, string errorPrefix = "")
        {
            exp = exp.TrimExpression();
            var (result, error) = EvalByAdaptiveExpression(exp, CurrentTarget().Scope);

            if (strictMode && (error != null || result == null))
            {
                var templateName = CurrentTarget().TemplateName;
                if (evaluationTargetStack.Count > 0)
                {
                    evaluationTargetStack.Pop();
                }

                Evaluator.CheckExpressionResult(exp, error, result, templateName, context, errorPrefix);
            }
            else if (error != null
                || result == null
                || (result is bool r1 && r1 == false)
                || (result is int r2 && r2 == 0))
            {
                return false;
            }

            return true;
        }

        private List<string> EvalExpression(string exp, ParserRuleContext context = null, string errorPrefix = "")
        {
            exp = exp.TrimExpression();
            var (result, error) = EvalByAdaptiveExpression(exp, CurrentTarget().Scope);

            if (error != null || (result == null && strictMode))
            {
                var templateName = CurrentTarget().TemplateName;
                if (evaluationTargetStack.Count > 0)
                {
                    evaluationTargetStack.Pop();
                }

                Evaluator.CheckExpressionResult(exp, error, result, templateName, context, errorPrefix);
            }
            else if (result == null && !strictMode)
            {
                result = "null";
            }

            if (result is IList &&
                result.GetType().IsGenericType &&
                result.GetType().GetGenericTypeDefinition().IsAssignableFrom(typeof(List<>)))
            {
                var listRes = result as List<object>;

                return listRes.Select(x => x.ToString()).ToList();
            }

            return new List<string>() { result.ToString() };
        }

        // just don't want to write evaluationTargetStack.Peek() everywhere
        private EvaluationTarget CurrentTarget() => evaluationTargetStack.Peek();

        private (object value, string error) EvalByAdaptiveExpression(string exp, object scope)
        {
            var expanderExpression = this.ExpanderExpressionParser.Parse(exp);
            var evaluatorExpression = this.EvaluatorExpressionParser.Parse(exp);
            var parse = ReconstructExpression(expanderExpression, evaluatorExpression);
            string error;
            object value;
            (value, error) = parse.TryEvaluate(scope);

            return (value, error);
        }

        private List<string> StringListConcat(List<string> list1, List<string> list2)
        {
            var result = new List<string>();
            foreach (var item1 in list1)
            {
                foreach (var item2 in list2)
                {
                    result.Add(item1 + item2);
                }
            }

            return result;
        }

        // Generate a new lookup function based on one lookup function
        private EvaluatorLookup CustomizedEvaluatorLookup(EvaluatorLookup baseLookup, bool isExpander)
        => (string name) =>
        {
            var standardFunction = baseLookup(name);

            if (standardFunction != null)
            {
                return standardFunction;
            }

            if (name.StartsWith("lg."))
            {
                name = name.Substring(3);
            }

            if (this.TemplateMap.ContainsKey(name))
            {
                if (isExpander)
                {
                    return new ExpressionEvaluator(name, ExpressionFunctions.Apply(this.TemplateExpander(name)), ReturnType.Object, this.ValidTemplateReference);
                }
                else
                {
                    return new ExpressionEvaluator(name, ExpressionFunctions.Apply(this.TemplateEvaluator(name)), ReturnType.Object, this.ValidTemplateReference);
                }
            }

            const string template = "template";

            if (name.Equals(template))
            {
                return new ExpressionEvaluator(template, ExpressionFunctions.Apply(this.TemplateFunction()), ReturnType.Object, this.ValidateTemplateFunction);
            }

            const string fromFile = "fromFile";

            if (name.Equals(fromFile))
            {
                return new ExpressionEvaluator(fromFile, ExpressionFunctions.Apply(this.FromFile()), ReturnType.String, ExpressionFunctions.ValidateUnaryString);
            }

            const string activityAttachment = "ActivityAttachment";

            if (name.Equals(activityAttachment))
            {
                return new ExpressionEvaluator(
                    activityAttachment,
                    ExpressionFunctions.Apply(this.ActivityAttachment()),
                    ReturnType.Object,
                    (expr) => ExpressionFunctions.ValidateOrder(expr, null, ReturnType.Object, ReturnType.String));
            }

            const string isTemplate = "isTemplate";

            if (name.Equals(isTemplate))
            {
                return new ExpressionEvaluator(isTemplate, ExpressionFunctions.Apply(this.IsTemplate()), ReturnType.Boolean, ExpressionFunctions.ValidateUnaryString);
            }

            return null;
        };

        private Func<IReadOnlyList<object>, object> TemplateExpander(string templateName) =>
            (IReadOnlyList<object> args) =>
            {
                var newScope = this.ConstructScope(templateName, args.ToList());
                return this.ExpandTemplate(templateName, newScope);
            };

        private Func<IReadOnlyList<object>, object> TemplateEvaluator(string templateName) =>
            (IReadOnlyList<object> args) =>
            {
                var newScope = this.ConstructScope(templateName, args.ToList());

                var value = this.ExpandTemplate(templateName, newScope);
                var rd = new Random();
                return value[rd.Next(value.Count)];
            };

        // Evaluator for template(templateName, ...args) 
        // normal case we can just use templateName(...args), but template function is particularly useful when the template name is not pre-known
        private Func<IReadOnlyList<object>, object> TemplateFunction()
        => (IReadOnlyList<object> args) =>
        {
            var templateName = args[0].ToString();
            var newScope = this.ConstructScope(templateName, args.Skip(1).ToList());
            return this.ExpandTemplate(templateName, newScope);
        };

        // Validator for template(...)
        private void ValidateTemplateFunction(Expression expression)
        {
            ExpressionFunctions.ValidateAtLeastOne(expression);

            var children0 = expression.Children[0];

            if (children0.ReturnType != ReturnType.Object && children0.ReturnType != ReturnType.String)
            {
                throw new Exception(TemplateErrors.ErrorTemplateNameformat(children0.ToString()));
            }

            // Validate more if the name is string constant
            if (children0.Type == ExpressionType.Constant)
            {
                var templateName = (children0 as Constant).Value.ToString();
                CheckTemplateReference(templateName, expression.Children.Skip(1));
            }
        }

        private void ValidTemplateReference(Expression expression)
        {
            var templateName = expression.Type;

            if (!this.TemplateMap.ContainsKey(templateName))
            {
                throw new Exception(TemplateErrors.TemplateNotExist(templateName));
            }

            var expectedArgsCount = this.TemplateMap[templateName].Parameters.Count();
            var actualArgsCount = expression.Children.Length;

            if (expectedArgsCount != actualArgsCount)
            {
                throw new Exception(TemplateErrors.ArgumentMismatch(templateName, expectedArgsCount, actualArgsCount));
            }
        }

        private Expression ReconstructExpression(Expression expanderExpression, Expression evaluatorExpression, bool foundPrebuiltFunction = false)
        {
            if (this.TemplateMap.ContainsKey(expanderExpression.Type))
            {
                if (foundPrebuiltFunction)
                {
                    return evaluatorExpression;
                }
            }
            else
            {
                foundPrebuiltFunction = true;
            }

            for (var i = 0; i < expanderExpression.Children.Count(); i++)
            {
                expanderExpression.Children[i] = ReconstructExpression(expanderExpression.Children[i], evaluatorExpression.Children[i], foundPrebuiltFunction);
            }

            return expanderExpression;
        }

        private void CheckTemplateReference(string templateName, IEnumerable<Expression> children)
        {
            if (!this.TemplateMap.ContainsKey(templateName))
            {
                throw new Exception(TemplateErrors.TemplateNotExist(templateName));
            }

            var expectedArgsCount = this.TemplateMap[templateName].Parameters.Count();
            var actualArgsCount = children.Count();

            if (actualArgsCount != 0 && expectedArgsCount != actualArgsCount)
            {
                throw new Exception(TemplateErrors.ArgumentMismatch(templateName, expectedArgsCount, actualArgsCount));
            }
        }

        private Func<IReadOnlyList<object>, object> ActivityAttachment()
        => (IReadOnlyList<object> args) =>
        {
            return new JObject
            {
                [LGType] = "attachment",
                ["contenttype"] = args[1].ToString(),
                ["content"] = args[0] as JObject
            };
        };

        private Func<IReadOnlyList<object>, object> FromFile()
       => (IReadOnlyList<object> args) =>
       {
           var filePath = args[0].ToString().NormalizePath();

           var resourcePath = GetResourcePath(filePath);
           var stringContent = File.ReadAllText(resourcePath);

           var evaluator = new MatchEvaluator(m => EvalExpression(m.Value).ToString());
           var result = ExpressionRecognizeRegex.Replace(stringContent, evaluator);
           return result.Escape();
       };

        private string GetResourcePath(string filePath)
        {
            string resourcePath;

            if (Path.IsPathRooted(filePath))
            {
                resourcePath = filePath;
            }
            else
            {
                var template = TemplateMap[CurrentTarget().TemplateName];
                var sourcePath = template.Source.NormalizePath();
                var baseFolder = Environment.CurrentDirectory;
                if (Path.IsPathRooted(sourcePath))
                {
                    baseFolder = Path.GetDirectoryName(sourcePath);
                }

                resourcePath = Path.GetFullPath(Path.Combine(baseFolder, filePath));
            }

            return resourcePath;
        }

        private Func<IReadOnlyList<object>, object> IsTemplate()
      => (IReadOnlyList<object> args) =>
      {
          var templateName = args[0].ToString();
          return TemplateMap.ContainsKey(templateName);
      };
    }
}<|MERGE_RESOLUTION|>--- conflicted
+++ resolved
@@ -19,11 +19,7 @@
     /// <summary>
     /// LG template expander.
     /// </summary>
-<<<<<<< HEAD
-    public class Expander : LGTemplateParserBaseVisitor<List<string>>
-=======
-    public class Expander : LGFileParserBaseVisitor<List<object>>
->>>>>>> c61d0929
+    public class Expander : LGTemplateParserBaseVisitor<List<object>>
     {
         public const string LGType = "lgType";
         public static readonly string RegexString = @"(?<!\\)\${(('(\\('|\\)|[^'])*?')|(""(\\(""|\\)|[^""])*?"")|(`(\\(`|\\)|[^`])*?`)|([^\r\n{}'""`])|({\s*}))+}?";
@@ -111,26 +107,9 @@
             return result;
         }
 
-<<<<<<< HEAD
-        public override List<string> VisitNormalBody([NotNull] LGTemplateParser.NormalBodyContext context) => Visit(context.normalTemplateBody());
-
-        public override List<string> VisitNormalTemplateBody([NotNull] LGTemplateParser.NormalTemplateBodyContext context)
-=======
-        public override List<object> VisitTemplateDefinition([NotNull] LGFileParser.TemplateDefinitionContext context)
-        {
-            var templateNameContext = context.templateNameLine();
-            if (templateNameContext.templateName().GetText().Equals(CurrentTarget().TemplateName))
-            {
-                return Visit(context.templateBody());
-            }
-
-            return null;
-        }
-
-        public override List<object> VisitNormalBody([NotNull] LGFileParser.NormalBodyContext context) => Visit(context.normalTemplateBody());
-
-        public override List<object> VisitNormalTemplateBody([NotNull] LGFileParser.NormalTemplateBodyContext context)
->>>>>>> c61d0929
+        public override List<object> VisitNormalBody([NotNull] LGTemplateParser.NormalBodyContext context) => Visit(context.normalTemplateBody());
+
+        public override List<object> VisitNormalTemplateBody([NotNull] LGTemplateParser.NormalTemplateBodyContext context)
         {
             var normalTemplateStrs = context.templateString();
             var result = new List<object>();
@@ -143,11 +122,7 @@
             return result;
         }
 
-<<<<<<< HEAD
-        public override List<string> VisitIfElseBody([NotNull] LGTemplateParser.IfElseBodyContext context)
-=======
-        public override List<object> VisitIfElseBody([NotNull] LGFileParser.IfElseBodyContext context)
->>>>>>> c61d0929
+        public override List<object> VisitIfElseBody([NotNull] LGTemplateParser.IfElseBodyContext context)
         {
             var ifRules = context.ifElseTemplateBody().ifConditionRule();
             foreach (var ifRule in ifRules)
@@ -161,11 +136,7 @@
             return null;
         }
 
-<<<<<<< HEAD
-        public override List<string> VisitSwitchCaseBody([NotNull] LGTemplateParser.SwitchCaseBodyContext context)
-=======
-        public override List<object> VisitSwitchCaseBody([NotNull] LGFileParser.SwitchCaseBodyContext context)
->>>>>>> c61d0929
+        public override List<object> VisitSwitchCaseBody([NotNull] LGTemplateParser.SwitchCaseBodyContext context)
         {
             var switchCaseNodes = context.switchCaseTemplateBody().switchCaseRule();
             var length = switchCaseNodes.Length;
@@ -208,11 +179,7 @@
             return null;
         }
 
-<<<<<<< HEAD
-        public override List<string> VisitStructuredBody([NotNull] LGTemplateParser.StructuredBodyContext context)
-=======
-        public override List<object> VisitStructuredBody([NotNull] LGFileParser.StructuredBodyContext context)
->>>>>>> c61d0929
+        public override List<object> VisitStructuredBody([NotNull] LGTemplateParser.StructuredBodyContext context)
         {
             var templateRefValues = new Dictionary<string, List<object>>();
             var stb = context.structuredTemplateBody();
@@ -300,11 +267,7 @@
             return finalResult;
         }
 
-<<<<<<< HEAD
-        public override List<string> VisitNormalTemplateString([NotNull] LGTemplateParser.NormalTemplateStringContext context)
-=======
-        public override List<object> VisitNormalTemplateString([NotNull] LGFileParser.NormalTemplateStringContext context)
->>>>>>> c61d0929
+        public override List<object> VisitNormalTemplateString([NotNull] LGTemplateParser.NormalTemplateStringContext context)
         {
             var prefixErrorMsg = context.GetPrefixErrorMessage();
             var result = new List<string>() { string.Empty };
@@ -358,11 +321,7 @@
             return false;
         }
 
-<<<<<<< HEAD
-        private List<List<string>> VisitStructureValue(LGTemplateParser.KeyValueStructureLineContext context)
-=======
-        private List<List<object>> VisitStructureValue(LGFileParser.KeyValueStructureLineContext context)
->>>>>>> c61d0929
+        private List<List<object>> VisitStructureValue(LGTemplateParser.KeyValueStructureLineContext context)
         {
             var values = context.keyValueStructureValue();
 
