<<<<<<< HEAD
﻿// Copyright (c) Microsoft Corporation. All rights reserved.
// Licensed under the MIT License.

using System;
using System.Collections.Generic;
=======
﻿using System.Collections.Generic;
>>>>>>> 78b9782b
using System.Linq;

namespace Microsoft.Bot.Builder.LanguageGeneration
{
    public class AnalyzerResult
    {
        public AnalyzerResult(List<string> variables = null, List<string> templateReferences = null)
        {
            this.Variables = (variables ?? new List<string>()).Distinct().ToList();
            this.TemplateReferences = (templateReferences ?? new List<string>()).Distinct().ToList();
        }

        public List<string> Variables { get; set; }

        public List<string> TemplateReferences { get; set; }

        public AnalyzerResult Union(AnalyzerResult outputItem)
        {
            this.Variables = this.Variables.Union(outputItem.Variables).ToList();
            this.TemplateReferences = this.TemplateReferences.Union(outputItem.TemplateReferences).ToList();
            return this;
        }
    }
}<|MERGE_RESOLUTION|>--- conflicted
+++ resolved
@@ -1,12 +1,8 @@
-<<<<<<< HEAD
 ﻿// Copyright (c) Microsoft Corporation. All rights reserved.
 // Licensed under the MIT License.
 
 using System;
 using System.Collections.Generic;
-=======
-﻿using System.Collections.Generic;
->>>>>>> 78b9782b
 using System.Linq;
 
 namespace Microsoft.Bot.Builder.LanguageGeneration
