/**
 * This is a module that makes a bot
 * It expects to receive messages via the botkit.receiveMessage function
 * These messages are expected to match Slack's message format.
 **/
var mustache = require('mustache');
var simple_storage = require(__dirname + '/storage/simple_storage.js');
var ConsoleLogger = require(__dirname + '/console_logger.js');
var LogLevels = ConsoleLogger.LogLevels;
var ware = require('ware');
var clone = require('clone');
var fs = require('fs');
var studio = require('./Studio.js');
var os = require('os');
<<<<<<< HEAD
var async = require('async');

=======
var PKG_VERSION = require('../package.json').version;
>>>>>>> 6f195c63

function Botkit(configuration) {
    var botkit = {
        events: {}, // this will hold event handlers
        config: {}, // this will hold the configuration
        tasks: [],
        taskCount: 0,
        convoCount: 0,
        my_version: null,
        my_user_agent: null,
        memory_store: {
            users: {},
            channels: {},
            teams: {},
        }
    };

    botkit.utterances = {
        yes: new RegExp(/^(yes|yea|yup|yep|ya|sure|ok|y|yeah|yah)/i),
        no: new RegExp(/^(no|nah|nope|n)/i),
        quit: new RegExp(/^(quit|cancel|end|stop|done|exit|nevermind|never mind)/i)
    };

    // define some middleware points where custom functions
    // can plug into key points of botkits process
    botkit.middleware = {
        send: ware(),
        receive: ware(),
        spawn: ware(),
        heard: ware(),
        capture: ware(),
    };


    function Conversation(task, message) {

        this.messages = [];
        this.sent = [];
        this.transcript = [];

        this.context = {
            user: message.user,
            channel: message.channel,
            bot: task.bot,
        };

        this.events = {};

        this.vars = {};

        this.threads = {};
        this.thread = null;

        this.status = 'new';
        this.task = task;
        this.source_message = message;
        this.handler = null;
        this.responses = {};
        this.capture_options = {};
        this.startTime = new Date();
        this.lastActive = new Date();
        /** will be pointing to a callback which will be called after timeout,
         * conversation will be not be ended and should be taken care by callback
         */
        this.timeOutHandler = null;

        this.collectResponse = function(key, value) {
            this.responses[key] = value;
        };

        this.capture = function(response, cb) {

            var that = this;
            var capture_key = this.sent[this.sent.length - 1].text;
            botkit.middleware.capture.run(that.task.bot, response, that, function(err, bot, response, convo) {
                if (response.text) {
                    response.text = response.text.trim();
                } else {
                    response.text = '';
                }

                if (that.capture_options.key != undefined) {
                    capture_key = that.capture_options.key;
                }

                // capture the question that was asked
                // if text is an array, get 1st
                if (typeof(that.sent[that.sent.length - 1].text) == 'string') {
                    response.question = that.sent[that.sent.length - 1].text;
                } else if (Array.isArray(that.sent[that.sent.length - 1].text)) {
                    response.question = that.sent[that.sent.length - 1].text[0];
                } else {
                    response.question = '';
                }

                if (that.capture_options.multiple) {
                    if (!that.responses[capture_key]) {
                        that.responses[capture_key] = [];
                    }
                    that.responses[capture_key].push(response);
                } else {
                    that.responses[capture_key] = response;
                }

                if (cb) cb(response);
            });

        };

        this.handle = function(message) {

            that = this;
            this.lastActive = new Date();
            this.transcript.push(message);
            botkit.debug('HANDLING MESSAGE IN CONVO', message);
            // do other stuff like call custom callbacks
            if (this.handler) {
                this.capture(message, function(message) {
                    // if the handler is a normal function, just execute it!
                    // NOTE: anyone who passes in their own handler has to call
                    // convo.next() to continue after completing whatever it is they want to do.
                    if (typeof(that.handler) == 'function') {
                        that.handler(message, that);
                    } else {
                        // handle might be a mapping of keyword to callback.
                        // lets see if the message matches any of the keywords
                        var match, patterns = that.handler;
                        for (var p = 0; p < patterns.length; p++) {
                            if (patterns[p].pattern && botkit.hears_test([patterns[p].pattern], message)) {
                                botkit.middleware.heard.run(that.task.bot, message, function(err, bot, message) {
                                    patterns[p].callback(message, that);
                                });
                                return;
                            }
                        }

                        // none of the messages matched! What do we do?
                        // if a default exists, fire it!
                        for (var p = 0; p < patterns.length; p++) {
                            if (patterns[p].default) {
                                botkit.middleware.heard.run(that.task.bot, message, function(err, bot, message) {
                                    patterns[p].callback(message, that);
                                });
                                return;
                            }
                        }

                    }
                });
            } else {
                // do nothing
            }
        };

        this.setVar = function(field, value) {
            if (!this.vars) {
                this.vars = {};
            }
            this.vars[field] = value;
        };

        this.activate = function() {
            this.task.trigger('conversationStarted', [this]);
            this.task.botkit.trigger('conversationStarted', [this.task.bot, this]);
            this.status = 'active';
        };

        /**
         * active includes both ACTIVE and ENDING
         * in order to allow the timeout end scripts to play out
         **/
        this.isActive = function() {
            return (this.status == 'active' || this.status == 'ending');
        };

        this.deactivate = function() {
            this.status = 'inactive';
        };

        this.say = function(message) {
            this.addMessage(message);
        };

        this.sayFirst = function(message) {
            if (typeof(message) == 'string') {
                message = {
                    text: message,
                    channel: this.source_message.channel,
                };
            } else {
                message.channel = this.source_message.channel;
            }
            this.messages.unshift(message);
        };


        this.on = function(event, cb) {
            botkit.debug('Setting up a handler for', event);
            var events = event.split(/\,/g);
            for (var e in events) {
                if (!this.events[events[e]]) {
                    this.events[events[e]] = [];
                }
                this.events[events[e]].push(cb);
            }
            return this;
        };

        this.trigger = function(event, data) {
            if (this.events[event]) {
                for (var e = 0; e < this.events[event].length; e++) {
                    var res = this.events[event][e].apply(this, data);
                    if (res === false) {
                        return;
                    }
                }
            } else {
            }
        };

        // proceed to the next message after waiting for an answer
        this.next = function() {
            this.handler = null;
        };

        this.repeat = function() {
            if (this.sent.length) {
                this.messages.push(this.sent[this.sent.length - 1]);
            } else {
                // console.log('TRIED TO REPEAT, NOTHING TO SAY');
            }
        };

        this.silentRepeat = function() {
            return;
        };

        this.addQuestion = function(message, cb, capture_options, thread) {
            if (typeof(message) == 'string') {
                message = {
                    text: message,
                    channel: this.source_message.channel
                };
            } else {
                message.channel = this.source_message.channel;
            }

            if (capture_options) {
                message.capture_options = capture_options;
            }

            message.handler = cb;
            this.addMessage(message, thread);
        };


        this.ask = function(message, cb, capture_options) {
            this.addQuestion(message, cb, capture_options, this.thread || 'default');
        };

        this.addMessage = function(message, thread) {
            if (!thread) {
                thread = this.thread;
            }
            if (typeof(message) == 'string') {
                message = {
                    text: message,
                    channel: this.source_message.channel,
                };
            } else {
                message.channel = this.source_message.channel;
            }

            if (!this.threads[thread]) {
                this.threads[thread] = [];
            }
            this.threads[thread].push(message);

            // this is the current topic, so add it here as well
            if (this.thread == thread) {
                this.messages.push(message);
            }
        };

        // how long should the bot wait while a user answers?
        this.setTimeout = function(timeout) {
            this.task.timeLimit = timeout;
        };

        // For backwards compatibility, wrap gotoThread in its previous name
        this.changeTopic = function(topic) {
            this.gotoThread(topic);
        };

        this.hasThread = function(thread) {
            return (this.threads[thread] != undefined);
        };


        this.transitionTo = function(thread, message) {

            // add a new transition thread
            // add this new message to it
            // set that message action to execute the actual transition
            // then change threads to transition thread

            var num = 1;
            while (this.hasThread('transition_' + num)) {
                num++;
            }

            var threadname = 'transition_' + num;

            if (typeof(message) == 'string') {
                message = {
                    text: message,
                    action: thread
                };
            } else {
                message.action = thread;
            }

            this.addMessage(message, threadname);

            this.gotoThread(threadname);

        };

        this.beforeThread = function(thread, callback) {
          if (!this.before_hooks) {
            this.before_hooks = {};
          }

          if (!this.before_hooks[thread]) {
            this.before_hooks[thread] = [];
          }
          this.before_hooks[thread].push(callback);
        }

        this.gotoThread = function(thread) {
            var that = this;
            that.next_thread = thread;
            that.processing = true;

            var makeChange = function() {
              if (!that.hasThread(that.next_thread)) {
                  if (that.next_thread == 'default') {
                      that.threads[that.next_thread] = [];
                  } else {
                      botkit.debug('WARN: gotoThread() to an invalid thread!', thread);
                      that.stop('unknown_thread');
                      return;
                  }
              }

              that.thread = that.next_thread;
              that.messages = that.threads[that.next_thread].slice();

              that.handler = null;
              that.processing = false;
            }

            if (that.before_hooks && that.before_hooks[that.next_thread]) {

              // call any beforeThread hooks in sequence
              async.eachSeries(this.before_hooks[that.next_thread], function(before_hook, next) {
                  before_hook(that, next);
              }, function(err) {
                if (!err) {
                  makeChange();
                }
              })

            } else {

              makeChange();

            }

        };

        this.combineMessages = function(messages) {
            if (!messages) {
                return '';
            }

            if (Array.isArray(messages) && !messages.length) {
                return '';
            }

            if (messages.length > 1) {
                var txt = [];
                var last_user = null;
                var multi_users = false;
                last_user = messages[0].user;
                for (var x = 0; x < messages.length; x++) {
                    if (messages[x].user != last_user) {
                        multi_users = true;
                    }
                }
                last_user = '';
                for (var x = 0; x < messages.length; x++) {
                    if (multi_users && messages[x].user != last_user) {
                        last_user = messages[x].user;
                        if (txt.length) {
                            txt.push('');
                        }
                        txt.push('<@' + messages[x].user + '>:');
                    }
                    txt.push(messages[x].text);
                }
                return txt.join('\n');
            } else {
                if (messages.length) {
                    return messages[0].text;
                } else {
                    return messages.text;
                }
            }
        };

        this.getResponses = function() {

            var res = {};
            for (var key in this.responses) {

                res[key] = {
                    question: this.responses[key].length ?
                     this.responses[key][0].question : this.responses[key].question,
                    key: key,
                    answer: this.extractResponse(key),
                };
            }
            return res;
        };

        this.getResponsesAsArray = function() {

            var res = [];
            for (var key in this.responses) {

                res.push({
                    question: this.responses[key].length ?
                     this.responses[key][0].question : this.responses[key].question,
                    key: key,
                    answer: this.extractResponse(key),
                });
            }
            return res;
        };


        this.extractResponses = function() {

            var res = {};
            for (var key in this.responses) {
                res[key] = this.extractResponse(key);
            }
            return res;
        };

        this.extractResponse = function(key) {
            return this.combineMessages(this.responses[key]);
        };

        this.replaceAttachmentTokens = function(attachments) {

            if (attachments && attachments.length) {
                for (var a = 0; a < attachments.length; a++) {
                    for (var key in attachments[a]) {
                        if (typeof(attachments[a][key]) == 'string') {
                            attachments[a][key] = this.replaceTokens(attachments[a][key]);
                        } else {
                            attachments[a][key] = this.replaceAttachmentTokens(attachments[a][key]);
                        }
                    }
                }
            } else {
                for (var a in attachments) {
                    if (typeof(attachments[a]) == 'string') {
                        attachments[a] = this.replaceTokens(attachments[a]);
                    } else {
                        attachments[a] = this.replaceAttachmentTokens(attachments[a]);
                    }
                }
            }

            return attachments;
        };


        this.replaceTokens = function(text) {

            var vars = {
                identity: this.task.bot.identity,
                responses: this.extractResponses(),
                origin: this.task.source_message,
                vars: this.vars,
            };

            var rendered = '';

            try {
                rendered = mustache.render(text, vars);
            } catch (err) {
                botkit.log('Error in message template. Mustache failed with error: ', err);
                rendered = text;
            };

            return rendered;
        };

        this.stop = function(status) {
            this.handler = null;
            this.messages = [];
            this.status = status || 'stopped';
            botkit.debug('Conversation is over with status ' + this.status);
            this.task.conversationEnded(this);
        };

        // was this conversation successful?
        // return true if it was completed
        // otherwise, return false
        // false could indicate a variety of failed states:
        // manually stopped, timed out, etc
        this.successful = function() {

            // if the conversation is still going, it can't be successful yet
            if (this.isActive()) {
                return false;
            }

            if (this.status == 'completed') {
                return true;
            } else {
                return false;
            }

        };

        this.cloneMessage = function(message) {
            // clone this object so as not to modify source
            var outbound = clone(message);

            if (typeof(message.text) == 'string') {
                outbound.text = this.replaceTokens(message.text);
            } else if (message.text) {
                outbound.text = this.replaceTokens(
                    message.text[Math.floor(Math.random() * message.text.length)]
                );
            }

            if (outbound.attachments) {
                outbound.attachments = this.replaceAttachmentTokens(outbound.attachments);
            }

            if (outbound.attachment) {

                // pick one variation of the message text at random
                if (outbound.attachment.payload.text && typeof(outbound.attachment.payload.text) != 'string') {
                    outbound.attachment.payload.text = this.replaceTokens(
                        outbound.attachment.payload.text[
                            Math.floor(Math.random() * outbound.attachment.payload.text.length)
                        ]
                    );
                }
                outbound.attachment = this.replaceAttachmentTokens([outbound.attachment])[0];
            }

            if (this.messages.length && !message.handler) {
                outbound.continue_typing = true;
            }

            if (typeof(message.attachments) == 'function') {
                outbound.attachments = message.attachments(this);
            }

            return outbound;
        };

        this.onTimeout = function(handler) {
            if (typeof(handler) == 'function') {
                this.timeOutHandler = handler;
            } else {
                botkit.debug('Invalid timeout function passed to onTimeout');
            }
        };

        this.tick = function() {
            var now = new Date();

            if (this.isActive()) {
                if (this.processing) {
                  // do nothing. The bot is waiting for async process to complete.
                } else if (this.handler) {
                    // check timeout!
                    // how long since task started?
                    var duration = (now.getTime() - this.task.startTime.getTime());
                    // how long since last active?
                    var lastActive = (now.getTime() - this.lastActive.getTime());

                    if (this.task.timeLimit && // has a timelimit
                        (duration > this.task.timeLimit) && // timelimit is up
                        (lastActive > this.task.timeLimit) // nobody has typed for 60 seconds at least
                    ) {
                        // if timeoutHandler is set then call it, otherwise follow the normal flow
                        // this will not break others code, after the update
                        if (this.timeOutHandler) {
                            this.timeOutHandler(this);
                        } else if (this.hasThread('on_timeout')) {
                            this.status = 'ending';
                            this.gotoThread('on_timeout');
                        } else {
                            this.stop('timeout');
                        }
                    }
                    // otherwise do nothing
                } else {
                    if (this.messages.length) {

                        if (this.sent.length &&
                            !this.sent[this.sent.length - 1].sent
                        ) {
                            return;
                        }

                        if (this.task.bot.botkit.config.require_delivery &&
                            this.sent.length &&
                            !this.sent[this.sent.length - 1].delivered
                        ) {
                            return;
                        }

                        if (typeof(this.messages[0].timestamp) == 'undefined' ||
                            this.messages[0].timestamp <= now.getTime()) {
                            var message = this.messages.shift();
                            //console.log('HANDLING NEW MESSAGE',message);
                            // make sure next message is delayed appropriately
                            if (this.messages.length && this.messages[0].delay) {
                                this.messages[0].timestamp = now.getTime() + this.messages[0].delay;
                            }
                            if (message.handler) {
                                //console.log(">>>>>> SET HANDLER IN TICK");
                                this.handler = message.handler;
                            } else {
                                this.handler = null;
                                //console.log(">>>>>>> CLEARING HANDLER BECAUSE NO HANDLER NEEDED");
                            }
                            if (message.capture_options) {
                                this.capture_options = message.capture_options;
                            } else {
                                this.capture_options = {};
                            }

                            this.lastActive = new Date();

                            // is there any text?
                            // or an attachment? (facebook)
                            // or multiple attachments (slack)
                            if (message.text || message.attachments || message.attachment) {

                                var outbound = this.cloneMessage(message);
                                var that = this;

                                outbound.sent_timestamp = new Date().getTime();

                                that.sent.push(outbound);
                                that.transcript.push(outbound);

                                this.task.bot.reply(this.source_message, outbound, function(err, sent_message) {
                                    if (err) {
                                        botkit.log('An error occurred while sending a message: ', err);

                                        // even though an error occured, set sent to true
                                        // this will allow the conversation to keep going even if one message fails
                                        // TODO: make a message that fails to send _resend_ at least once
                                        that.sent[that.sent.length - 1].sent = true;
                                        that.sent[that.sent.length - 1].api_response = err;

                                    } else {

                                        that.sent[that.sent.length - 1].sent = true;
                                        that.sent[that.sent.length - 1].api_response = sent_message;

                                        // if sending via slack's web api, there is no further confirmation
                                        // so we can mark the message delivered
                                        if (that.task.bot.type == 'slack' && sent_message && sent_message.ts) {
                                            that.sent[that.sent.length - 1].delivered = true;
                                        }

                                        that.trigger('sent', [sent_message]);

                                    }
                                });
                            }
                            if (message.action) {
                                if (typeof(message.action) == 'function') {
                                    message.action(this);
                                } else if (message.action == 'repeat') {
                                    this.repeat();
                                } else if (message.action == 'wait') {
                                    this.silentRepeat();
                                } else if (message.action == 'stop') {
                                    this.stop();
                                } else if (message.action == 'timeout') {
                                    this.stop('timeout');
                                } else if (this.threads[message.action]) {
                                    this.gotoThread(message.action);
                                }
                            }
                        } else {
                            //console.log('Waiting to send next message...');
                        }

                        // end immediately instad of waiting til next tick.
                        // if it hasn't already been ended by a message action!
                        if (this.isActive() && !this.messages.length && !this.handler && !this.processing) {
                            this.stop('completed');
                        }

                    } else if (this.sent.length) { // sent at least 1 message
                        this.stop('completed');
                    }
                }
            }
        };

        botkit.debug('CREATED A CONVO FOR', this.source_message.user, this.source_message.channel);
        this.gotoThread('default');
    };

    function Task(bot, message, botkit) {

        this.convos = [];
        this.botkit = botkit;
        this.bot = bot;

        this.events = {};
        this.source_message = message;
        this.status = 'active';
        this.startTime = new Date();

        this.isActive = function() {
            return this.status == 'active';
        };

        this.createConversation = function(message) {
            var convo = new Conversation(this, message);
            convo.id = botkit.convoCount++;
            this.convos.push(convo);
            return convo;
        };

        this.startConversation = function(message) {

            var convo = this.createConversation(message);
            botkit.log('>   [Start] ', convo.id, ' Conversation with ', message.user, 'in', message.channel);

            convo.activate();
            return convo;
        };

        this.conversationEnded = function(convo) {
            botkit.log('>   [End] ', convo.id, ' Conversation with ',
                       convo.source_message.user, 'in', convo.source_message.channel);
            this.trigger('conversationEnded', [convo]);
            this.botkit.trigger('conversationEnded', [bot, convo]);
            convo.trigger('end', [convo]);
            var actives = 0;
            for (var c = 0; c < this.convos.length; c++) {
                if (this.convos[c].isActive()) {
                    actives++;
                }
            }
            if (actives == 0) {
                this.taskEnded();
            }

        };

        this.endImmediately = function(reason) {

            for (var c = 0; c < this.convos.length; c++) {
                if (this.convos[c].isActive()) {
                    this.convos[c].stop(reason || 'stopped');
                }
            }

        };

        this.taskEnded = function() {
            botkit.log('[End] ', this.id, ' Task for ',
                this.source_message.user, 'in', this.source_message.channel);

            this.status = 'completed';
            this.trigger('end', [this]);

        };

        this.on = function(event, cb) {
            botkit.debug('Setting up a handler for', event);
            var events = event.split(/\,/g);
            for (var e in events) {
                if (!this.events[events[e]]) {
                    this.events[events[e]] = [];
                }
                this.events[events[e]].push(cb);
            }
            return this;
        };

        this.trigger = function(event, data) {
            if (this.events[event]) {
                for (var e = 0; e < this.events[event].length; e++) {
                    var res = this.events[event][e].apply(this, data);
                    if (res === false) {
                        return;
                    }
                }
            }
        };


        this.getResponsesByUser = function() {

            var users = {};

            // go through all conversations
            // extract normalized answers
            for (var c = 0; c < this.convos.length; c++) {

                var user = this.convos[c].source_message.user;
                users[this.convos[c].source_message.user] = {};
                var convo = this.convos[c];
                users[user] = convo.extractResponses();
            }

            return users;

        };

        this.getResponsesBySubject = function() {
            var answers = {};

            // go through all conversations
            // extract normalized answers
            for (var c = 0; c < this.convos.length; c++) {
                var convo = this.convos[c];

                for (var key in convo.responses) {
                    if (!answers[key]) {
                        answers[key] = {};
                    }
                    answers[key][convo.source_message.user] = convo.extractResponse(key);
                }
            }

            return answers;
        };

        this.tick = function() {

            for (var c = 0; c < this.convos.length; c++) {
                if (this.convos[c].isActive()) {
                    this.convos[c].tick();
                }
            }
        };
    };

    botkit.storage = {
        teams: {
            get: function(team_id, cb) {
                cb(null, botkit.memory_store.teams[team_id]);
            },
            save: function(team, cb) {
                botkit.log('Warning: using temporary storage. Data will be lost when process restarts.');
                if (team.id) {
                    botkit.memory_store.teams[team.id] = team;
                    cb(null, team.id);
                } else {
                    cb('No ID specified');
                }
            },
            all: function(cb) {
                cb(null, botkit.memory_store.teams);
            }
        },
        users: {
            get: function(user_id, cb) {
                cb(null, botkit.memory_store.users[user_id]);
            },
            save: function(user, cb) {
                botkit.log('Warning: using temporary storage. Data will be lost when process restarts.');
                if (user.id) {
                    botkit.memory_store.users[user.id] = user;
                    cb(null, user.id);
                } else {
                    cb('No ID specified');
                }
            },
            all: function(cb) {
                cb(null, botkit.memory_store.users);
            }
        },
        channels: {
            get: function(channel_id, cb) {
                cb(null, botkit.memory_store.channels[channel_id]);
            },
            save: function(channel, cb) {
                botkit.log('Warning: using temporary storage. Data will be lost when process restarts.');
                if (channel.id) {
                    botkit.memory_store.channels[channel.id] = channel;
                    cb(null, channel.id);
                } else {
                    cb('No ID specified');
                }
            },
            all: function(cb) {
                cb(null, botkit.memory_store.channels);
            }
        }
    };


    /**
     * hears_regexp - default string matcher uses regular expressions
     *
     * @param  {array}  tests    patterns to match
     * @param  {object} message message object with various fields
     * @return {boolean}        whether or not a pattern was matched
     */
    botkit.hears_regexp = function(tests, message) {
        for (var t = 0; t < tests.length; t++) {
            if (message.text) {

                // the pattern might be a string to match (including regular expression syntax)
                // or it might be a prebuilt regular expression
                var test = null;
                if (typeof(tests[t]) == 'string') {
                    try {
                        test = new RegExp(tests[t], 'i');
                    } catch (err) {
                        botkit.log('Error in regular expression: ' + tests[t] + ': ' + err);
                        return false;
                    }
                    if (!test) {
                        return false;
                    }
                } else {
                    test = tests[t];
                }

                if (match = message.text.match(test)) {
                    message.match = match;
                    return true;
                }
            }
        }
        return false;
    };


    /**
     * changeEars - change the default matching function
     *
     * @param  {function} new_test a function that accepts (tests, message) and returns a boolean
     */
    botkit.changeEars = function(new_test) {
        botkit.hears_test = new_test;
    };


    botkit.hears = function(keywords, events, middleware_or_cb, cb) {

        // the third parameter is EITHER a callback handler
        // or a middleware function that redefines how the hear works
        var test_function = botkit.hears_test;
        if (cb) {
            test_function = middleware_or_cb;
        } else {
            cb = middleware_or_cb;
        }

        if (typeof(keywords) == 'string') {
            keywords = [keywords];
        }

        if (keywords instanceof RegExp) {
            keywords = [keywords];
        }

        if (typeof(events) == 'string') {
            events = events.split(/\,/g);
        }

        for (var e = 0; e < events.length; e++) {
            (function(keywords, test_function) {
                botkit.on(events[e], function(bot, message) {
                    if (test_function && test_function(keywords, message)) {
                        botkit.debug('I HEARD', keywords);
                        botkit.middleware.heard.run(bot, message, function(err, bot, message) {
                            cb.apply(this, [bot, message]);
                            botkit.trigger('heard_trigger', [bot, keywords, message]);
                        });
                        return false;
                    }
                });
            })(keywords, test_function);
        }

        return this;
    };

    botkit.on = function(event, cb) {
        botkit.debug('Setting up a handler for', event);
        var events = (typeof(event) == 'string') ? event.split(/\,/g) : event;

        for (var e in events) {
            if (!this.events[events[e]]) {
                this.events[events[e]] = [];
            }
            this.events[events[e]].push(cb);
        }
        return this;
    };

    botkit.trigger = function(event, data) {
        if (this.events[event]) {
            for (var e = 0; e < this.events[event].length; e++) {
                var res = this.events[event][e].apply(this, data);
                if (res === false) {
                    return;
                }
            }
        }
    };

    botkit.startConversation = function(bot, message, cb) {
        botkit.startTask(bot, message, function(task, convo) {
            cb(null, convo);
        });
    };

    botkit.createConversation = function(bot, message, cb) {

        var task = new Task(bot, message, this);

        task.id = botkit.taskCount++;

        var convo = task.createConversation(message);

        this.tasks.push(task);

        cb(null, convo);

    };


    botkit.defineBot = function(unit) {
        if (typeof(unit) != 'function') {
            throw new Error('Bot definition must be a constructor function');
        }
        this.worker = unit;
    };

    botkit.spawn = function(config, cb) {


        var worker = new this.worker(this, config);
        // mutate the worker so that we can call middleware
        worker.say = function(message, cb) {
            botkit.middleware.send.run(worker, message, function(err, worker, message) {
                if (err) {
                    botkit.log('Error in worker.say: ' + err);
                } else {
                    worker.send(message, cb);
                }
            });
        };
        botkit.middleware.spawn.run(worker, function(err, worker) {
            if (err) {
                botkit.log('Error in middlware.spawn.run: ' + err);
            } else {
                botkit.trigger('spawned', [worker]);

                if (cb) { cb(worker); }
            }
        });

        return worker;
    };

    botkit.startTicking = function() {
        if (!botkit.tickInterval) {
            // set up a once a second tick to process messages
            botkit.tickInterval = setInterval(function() {
                botkit.tick();
            }, 1500);
        }
    };

    botkit.shutdown = function() {
        if (botkit.tickInterval) {
            clearInterval(botkit.tickInterval);
        }
    };

    botkit.startTask = function(bot, message, cb) {


        var task = new Task(bot, message, this);

        task.id = botkit.taskCount++;
        botkit.log('[Start] ', task.id, ' Task for ', message.user, 'in', message.channel);

        var convo = task.startConversation(message);

        this.tasks.push(task);

        if (cb) {
            cb(task, convo);
        } else {
            return task;
        }

    };

    botkit.receiveMessage = function(bot, message) {
        botkit.middleware.receive.run(bot, message, function(err, bot, message) {
            if (err) {
                botkit.log('ERROR IN RECEIVE MIDDLEWARE: ', err);
            } else {
                botkit.debug('RECEIVED MESSAGE');
                bot.findConversation(message, function(convo) {
                    if (convo) {
                        convo.handle(message);
                    } else {
                        botkit.trigger('message_received', [bot, message]);
                    }
                });
            }
        });
    };

    botkit.tick = function() {
        for (var t = 0; t < botkit.tasks.length; t++) {
            botkit.tasks[t].tick();
        }
        for (var t = botkit.tasks.length - 1; t >= 0; t--) {
            if (!botkit.tasks[t].isActive()) {
                botkit.tasks.splice(t, 1);
            }
        }


        this.trigger('tick', []);

    };


    /**
     * Define a default worker bot. This function should be customized outside
     * of Botkit and passed in as a parameter by the developer
     **/
    botkit.worker = function(botkit, config) {
        this.botkit = botkit;
        this.config = config;

        this.say = function(message, cb) {
            botkit.debug('SAY:', message);
        };

        this.replyWithQuestion = function(message, question, cb) {

            botkit.startConversation(message, function(convo) {
                convo.ask(question, cb);
            });

        };

        this.reply = function(src, resp) {
            botkit.debug('REPLY:', resp);
        };


        this.findConversation = function(message, cb) {
            botkit.debug('DEFAULT FIND CONVO');
            cb(null);
        };
    };

    botkit.userAgent = function() {

        if (!botkit.my_user_agent) {
            // set user agent to Botkit
            var ua = 'Botkit/' + botkit.version();

            // add OS info
            ua = ua + ' ' + os.platform() + '/' + os.release();

            // add Node info
            ua = ua + ' ' + 'node/' + process.version.replace('v', '');

            botkit.my_user_agent = ua;
        }

        return botkit.my_user_agent;

    };


    botkit.version = function() {

        if (!botkit.my_version) {
            botkit.my_version = PKG_VERSION;
        }
        return botkit.my_version;

    };


    botkit.config = configuration;

    /** Default the application to listen to the 0.0.0.0, the default
      * for node's http module. Developers can specify a hostname or IP
      * address to override this.
    **/
    if (!botkit.config.hostname) {
        botkit.config.hostname = '0.0.0.0';
    };


    if (!configuration.logLevel) {
        if (configuration.debug) {
            configuration.logLevel = 'debug';
        } else if (configuration.log === false) {
            configuration.logLevel = 'error';
        } else {
            configuration.logLevel = 'info';
        }
    }

    if (configuration.logger) {
        if (typeof configuration.logger.log === 'function') {
            botkit.logger = configuration.logger;
        } else {
            throw new Error('Logger object does not have a `log` method!');
        }
    } else {
        botkit.logger = ConsoleLogger(console, configuration.logLevel);
    }

    botkit.log = function() {
        botkit.log.info.apply(botkit.log, arguments);
    };
    Object.keys(LogLevels).forEach(function(level) {
        botkit.log[level] = botkit.logger.log.bind(botkit.logger, level);
    });
    botkit.debug = botkit.log.debug;
    
    if (!botkit.config.disable_startup_messages) {
        console.log('Initializing Botkit v' + botkit.version());
    }

    if (configuration.storage) {
        if (
            configuration.storage.teams &&
            configuration.storage.teams.get &&
            configuration.storage.teams.save &&

            configuration.storage.users &&
            configuration.storage.users.get &&
            configuration.storage.users.save &&

            configuration.storage.channels &&
            configuration.storage.channels.get &&
            configuration.storage.channels.save
        ) {
            botkit.log('** Using custom storage system.');
            botkit.storage = configuration.storage;
        } else {
            throw new Error('Storage object does not have all required methods!');
        }
    } else if (configuration.json_file_store) {
        botkit.log('** Using simple storage. Saving data to ' + configuration.json_file_store);
        botkit.storage = simple_storage({path: configuration.json_file_store});
    } else {
        botkit.log('** No persistent storage method specified! Data may be lost when process shuts down.');
    }

    // set the default set of ears to use the regular expression matching
    botkit.changeEars(botkit.hears_regexp);

    //enable Botkit Studio
    studio(botkit);

    return botkit;
}

module.exports = Botkit;<|MERGE_RESOLUTION|>--- conflicted
+++ resolved
@@ -12,12 +12,8 @@
 var fs = require('fs');
 var studio = require('./Studio.js');
 var os = require('os');
-<<<<<<< HEAD
 var async = require('async');
-
-=======
 var PKG_VERSION = require('../package.json').version;
->>>>>>> 6f195c63
 
 function Botkit(configuration) {
     var botkit = {
@@ -1278,7 +1274,7 @@
         botkit.log[level] = botkit.logger.log.bind(botkit.logger, level);
     });
     botkit.debug = botkit.log.debug;
-    
+
     if (!botkit.config.disable_startup_messages) {
         console.log('Initializing Botkit v' + botkit.version());
     }
