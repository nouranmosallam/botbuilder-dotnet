--- conflicted
+++ resolved
@@ -15,14 +15,10 @@
     <PackageReference Include="Microsoft.AspNetCore.Http.Abstractions" Version="2.2.0" />
     <PackageReference Include="Microsoft.AspNetCore.Http.Features" Version="3.0.0" />
     <PackageReference Include="Microsoft.Bot.Builder" Version="4.5.1" />
-<<<<<<< HEAD
     <PackageReference Include="Microsoft.NET.Test.Sdk" Version="16.1.1" />
-=======
-    <PackageReference Include="Microsoft.Bot.Builder.Integration.AspNet.Core" Version="4.5.1" />
     <PackageReference Include="Microsoft.Bot.Connector.DirectLine" Version="3.0.2" />
     <PackageReference Include="Microsoft.CodeCoverage" Version="16.3.0" />
     <PackageReference Include="Microsoft.NET.Test.Sdk" Version="16.0.1" />
->>>>>>> 9f91a71a
     <PackageReference Include="Moq" Version="4.11.0" />
     <PackageReference Include="ReportGenerator" Version="4.3.0-rc2" />
     <PackageReference Include="xunit" Version="2.4.0" />
