﻿// Copyright (c) Microsoft Corporation. All rights reserved.
// Licensed under the MIT License.

using System.Collections.Generic;
using System.Threading.Tasks;
using Microsoft.Bot.Builder.Adapters;
using Microsoft.Bot.Builder.Dialogs.Adaptive.Input;
using Microsoft.Bot.Builder.Dialogs.Adaptive.Recognizers;
using Microsoft.Bot.Builder.Dialogs.Adaptive.Rules;
using Microsoft.Bot.Builder.Dialogs.Adaptive.Steps;
using Microsoft.Bot.Builder.Dialogs.Declarative.Resources;
using Microsoft.Bot.Builder.Dialogs.Declarative.Types;
using Microsoft.Bot.Builder.Expressions;
using Microsoft.Bot.Builder.Expressions.Parser;
using Microsoft.Bot.Builder.LanguageGeneration;
using Microsoft.Bot.Schema;
using Microsoft.Extensions.Configuration;
using Microsoft.VisualStudio.TestTools.UnitTesting;

namespace Microsoft.Bot.Builder.Dialogs.Adaptive.Tests
{
    [TestClass]
    public class AdaptiveDialogTests
    {
        public TestContext TestContext { get; set; }

        public ExpressionEngine expressionEngine { get; set; } = new ExpressionEngine();

        private TestFlow CreateFlow(AdaptiveDialog ruleDialog)
        {
            TypeFactory.Configuration = new ConfigurationBuilder().Build();

            var explorer = new ResourceExplorer();
            var storage = new MemoryStorage();
            var convoState = new ConversationState(storage);
            var userState = new UserState(storage);

            var adapter = new TestAdapter(TestAdapter.CreateConversation(TestContext.TestName));
            adapter
                .UseStorage(storage)
                .UseState(userState, convoState)
                .Use(new RegisterClassMiddleware<ResourceExplorer>(explorer))
                .UseLanguageGeneration(explorer)
                .Use(new TranscriptLoggerMiddleware(new FileTranscriptLogger()));

            DialogManager dm = new DialogManager(ruleDialog);
            return new TestFlow(adapter, async (turnContext, cancellationToken) =>
            {
                await dm.OnTurnAsync(turnContext, cancellationToken: cancellationToken).ConfigureAwait(false);
            });
        }

        [TestMethod]
        public async Task AdaptiveDialog_TopLevelFallback()
        {
            var ruleDialog = new AdaptiveDialog("planningTest");

            ruleDialog.AddRule(new UnknownIntentRule(
                    new List<IDialog>()
                    {
                        new SendActivity("Hello Planning!")
                    }));

            await CreateFlow(ruleDialog)
            .Send("start")
                .AssertReply("Hello Planning!")
            .StartTestAsync();
        }

        [TestMethod]
        public async Task AdaptiveDialog_TopLevelFallbackMultipleActivities()
        {
            var ruleDialog = new AdaptiveDialog("planningTest");

            ruleDialog.AddRule(new UnknownIntentRule(new List<IDialog>()
                    {
                        new SendActivity("Hello Planning!"),
                        new SendActivity("Howdy awain")
                    }));

            await CreateFlow(ruleDialog)
            .Send("start")
                .AssertReply("Hello Planning!")
                .AssertReply("Howdy awain")
            .StartTestAsync();
        }

        [TestMethod]
        public async Task AdaptiveDialog_EndTurn()
        {
            var ruleDialog = new AdaptiveDialog("planningTest");

            ruleDialog.AddRule(
                new UnknownIntentRule(
                    new List<IDialog>()
                    {
                        new TextInput()
                        {
                            Prompt = new ActivityTemplate("Hello, what is your name?"),
                            Property = "user.name"
                        },
                        new SendActivity("Hello {user.name}, nice to meet you!"),
                    }));

            await CreateFlow(ruleDialog)
            .Send("hi")
                .AssertReply("Hello, what is your name?")
            .Send("Carlos")
                .AssertReply("Hello Carlos, nice to meet you!")
            .StartTestAsync();
        }

        [TestMethod]
        public async Task AdaptiveDialog_EditArray()
        {
            var dialog = new AdaptiveDialog("planningTest");
            dialog.Steps = new List<IDialog>()
            {
                // Add item
                new TextInput()
                {
                    AlwaysPrompt = true,
                    Prompt = new ActivityTemplate("Please add an item to todos."),
                    Property = "dialog.todo"
                },
                new InitProperty() { Property = "user.todos", Type = "array" },
                new EditArray(EditArray.ArrayChangeType.Push, "user.todos", "dialog.todo"),
                new SendActivity() { Activity = new ActivityTemplate("Your todos: {join(user.todos, ',')}") },
                new TextInput()
                {
                    AlwaysPrompt = true,
                    Prompt = new ActivityTemplate("Please add an item to todos."),
                    Property = "dialog.todo"
                },
                new EditArray(EditArray.ArrayChangeType.Push, "user.todos", "dialog.todo"),
                new SendActivity() { Activity = new ActivityTemplate("Your todos: {join(user.todos, ', ')}") },

                // Remove item
                new TextInput()
                {
                    AlwaysPrompt = true,
                    Prompt = new ActivityTemplate("Enter a item to remove."),
                    Property = "dialog.todo"
                },
                new EditArray(EditArray.ArrayChangeType.Remove, "user.todos", "dialog.todo"),
                new SendActivity() { Activity = new ActivityTemplate("Your todos: {join(user.todos, ', ')}") },

                // Add item and pop item
                new TextInput()
                {
                    AlwaysPrompt = true,
                    Prompt = new ActivityTemplate("Please add an item to todos."),
                    Property = "dialog.todo"
                },
                new EditArray(EditArray.ArrayChangeType.Push, "user.todos", "dialog.todo"),
                new TextInput()
                {
                    AlwaysPrompt = true,
                    Prompt = new ActivityTemplate("Please add an item to todos."),
                    Property = "dialog.todo"
                },
                new EditArray(EditArray.ArrayChangeType.Push, "user.todos", "dialog.todo"),
                new SendActivity() { Activity = new ActivityTemplate("Your todos: {join(user.todos, ', ')}") },

                new EditArray(EditArray.ArrayChangeType.Pop, "user.todos"),
                new SendActivity() { Activity = new ActivityTemplate("Your todos: {join(user.todos, ', ')}") },

                // Take item
                new EditArray(EditArray.ArrayChangeType.Take, "user.todos"),
                new SendActivity() { Activity = new ActivityTemplate("Your todos: {join(user.todos, ', ')}") },

                // Clear list
                new EditArray(EditArray.ArrayChangeType.Clear, "user.todos"),
                new SendActivity() { Activity = new ActivityTemplate("Your todos: {join(user.todos, ', ')}") },
            };

            await CreateFlow(dialog)
            .Send("hi")
                .AssertReply("Please add an item to todos.")
            .Send("todo1")
                .AssertReply("Your todos: todo1")
                .AssertReply("Please add an item to todos.")
            .Send("todo2")
                .AssertReply("Your todos: todo1, todo2")
                .AssertReply("Enter a item to remove.")
            .Send("todo2")
                .AssertReply("Your todos: todo1")
                .AssertReply("Please add an item to todos.")
            .Send("todo3")
                .AssertReply("Please add an item to todos.")
            .Send("todo4")
                .AssertReply("Your todos: todo1, todo3, todo4")
                .AssertReply("Your todos: todo1, todo3")
                .AssertReply("Your todos: todo3")
            .StartTestAsync();
        }

        [TestMethod]
        public async Task AdaptiveDialog_IfProperty()
        {
            var ruleDialog = new AdaptiveDialog("planningTest");

            ruleDialog.AddRule(new UnknownIntentRule(
                    new List<IDialog>()
                    {
                        new IfCondition()
                        {
                            Condition = "user.name == null",
                            Steps = new List<IDialog>()
                            {
                                new TextInput() {
                                    Prompt = new ActivityTemplate("Hello, what is your name?"),
                                    Property = "user.name"
                                },
                            }
                        },
                        new SendActivity("Hello {user.name}, nice to meet you!")
                    }));

            await CreateFlow(ruleDialog)
            .Send("hi")
                .AssertReply("Hello, what is your name?")
            .Send("Carlos")
                .AssertReply("Hello Carlos, nice to meet you!")
            .StartTestAsync();
        }

        [TestMethod]
        public async Task AdaptiveDialog_TextInput()
        {
            var ruleDialog = new AdaptiveDialog("planningTest")
            {
                Steps = new List<IDialog>()
                {
                    new IfCondition()
                    {
                        Condition = "user.name == null",
                        Steps = new List<IDialog>()
                        {
                            new TextInput()
                            {
                                Prompt = new ActivityTemplate("Hello, what is your name?"),
                                Property = "user.name"
                            }
                        }
                    },
                    new SendActivity("Hello {user.name}, nice to meet you!")
                }
            };

            await CreateFlow(ruleDialog)
                .Send("hi")
                    .AssertReply("Hello, what is your name?")
                .Send("Carlos")
                    .AssertReply("Hello Carlos, nice to meet you!")
                .StartTestAsync();
        }

        [TestMethod]
        public async Task AdaptiveDialog_StringLiteralInExpression()
        {
            var ruleDialog = new AdaptiveDialog("planningTest")
            {
                AutoEndDialog = false,
                Rules = new List<IRule>()
                {
                    new UnknownIntentRule()
                    {
                        Steps = new List<IDialog>()
                        {
                            new IfCondition()
                            {
                                Condition = "user.name == null",
                                Steps = new List<IDialog>()
                                {
                                    new TextInput()
                                    {
                                        Prompt = new ActivityTemplate("Hello, what is your name?"),
                                        OutputBinding = "user.name"
                                    }
                                }
                            },
                            new IfCondition()
                            {
                                // Check comparison with string literal
                                Condition = "user.name == 'Carlos'",
                                Steps = new List<IDialog>()
                                {
                                    new SendActivity("Hello carlin")
                                }
                            },
                            new SendActivity("Hello {user.name}, nice to meet you!")
                        }
                    }
                }
            };

            await CreateFlow(ruleDialog)
            .Send(new Activity() { Type = ActivityTypes.ConversationUpdate, MembersAdded = new List<ChannelAccount>() { new ChannelAccount("bot", "Bot"), new ChannelAccount("user", "User") } })
            .Send("hi")
                .AssertReply("Hello, what is your name?")
            .Send("Carlos")
                .AssertReply("Hello carlin")
                .AssertReply("Hello Carlos, nice to meet you!")
            .StartTestAsync();
        }

        [TestMethod]
        public async Task AdaptiveDialog_DoSteps()
        {
            var ruleDialog = new AdaptiveDialog("planningTest")
            {
                AutoEndDialog = false,
                Recognizer = new RegexRecognizer()
                {
                    Intents = new Dictionary<string, string>()
                    {
                        { "JokeIntent", "joke" },
                        { "HelloIntent", "hi|hello" }
                    }
                },
                Steps = new List<IDialog>()
                {
                    new IfCondition()
                    {
                        Condition = "user.name == null",
                        Steps = new List<IDialog>()
                        {
                            new TextInput()
                            {
                                Prompt = new ActivityTemplate("Hello, what is your name?"),
                                Property = "user.name"
                            }
                        }
                    },
                    new SendActivity("Hello {user.name}, nice to meet you!")
                },
                Rules = new List<IRule>()
                {
                    new IntentRule()
                    {
                        Intent = "JokeIntent",
                        Steps = new List<IDialog>()
                        {
                            new SendActivity("Why did the chicken cross the road?"),
                            new EndTurn(),
                            new SendActivity("To get to the other side")
                        }
                    },
                    new IntentRule()
                    {
                        Intent = "HelloIntent",
                        Steps = new List<IDialog>()
                        {
                            new SendActivity("Hello {user.name}, nice to meet you!")
                        }
                    }
                },
            };

            await CreateFlow(ruleDialog)
               .SendConversationUpdate()
                   .AssertReply("Hello, what is your name?")
               .Send("Carlos")
                   .AssertReply("Hello Carlos, nice to meet you!")
               .Send("Do you know a joke?")
                   .AssertReply("Why did the chicken cross the road?")
               .Send("Why?")
                   .AssertReply("To get to the other side")
               .Send("hi")
                   .AssertReply("Hello Carlos, nice to meet you!")
               .StartTestAsync();
        }

        [TestMethod]
        public async Task AdaptiveDialog_ReplacePlan()
        {
            var ruleDialog = new AdaptiveDialog("planningTest");
            ruleDialog.AutoEndDialog = false;
            ruleDialog.Recognizer = new RegexRecognizer()
            {
                Intents = new Dictionary<string, string>()
                {
                    { "JokeIntent", "(?i)joke" },
                    { "GreetingIntent", "(?i)greeting|hi|hello" }
                }
            };
            ruleDialog.Steps = new List<IDialog>()
                    {
                        new IfCondition()
                        {
                            Condition = "user.name == null",
                            Steps = new List<IDialog>()
                            {
                                new TextInput()
                                {
                                    Prompt = new ActivityTemplate("Hello, what is your name?"),
                                    Property = "user.name"
                                }
                            }
                        },
                        new SendActivity("Hello {user.name}, nice to meet you!")
                    };

            ruleDialog.AddRules(new List<IRule>()
            {
                new IntentRule()
                {
                    Intent = "GreetingIntent",
                    Steps = new List<IDialog>()
                    {
                        new SendActivity("Hello {user.name}, nice to meet you!")
                    }
                },
                new IntentRule(
                    "JokeIntent",
                    steps: new List<IDialog>()
                    {
                        new SendActivity("Why did the chicken cross the road?"),
                        new EndTurn(),
                        new SendActivity("To get to the other side")
                    }),
                new UnknownIntentRule(
                    steps: new List<IDialog>()
                    {
                        new SendActivity("I'm a joke bot. To get started say 'tell me a joke'")
                    })
            });

            await CreateFlow(ruleDialog)
            .SendConversationUpdate()
                .AssertReply("Hello, what is your name?")
            .Send("Carlos")
                .AssertReply("Hello Carlos, nice to meet you!")
            .Send("Do you know a joke?")
                .AssertReply("Why did the chicken cross the road?")
            .Send("Why?")
                .AssertReply("To get to the other side")
            .Send("hi")
                .AssertReply("Hello Carlos, nice to meet you!")
            .StartTestAsync();
        }

        [TestMethod]
        public async Task AdaptiveDialog_NestedInlineSequences()
        {
            var ruleDialog = new AdaptiveDialog("planningTest")
            {
                AutoEndDialog = false,
                Recognizer = new RegexRecognizer()
                {
                    Intents = new Dictionary<string, string>()
                    {
                        { "JokeIntent", "joke"},
                        { "GreetingIntemt", "hi|hello"},
                        { "GoodbyeIntent", "bye|goodbye|seeya|see ya"},
                    }
                },
                Steps = new List<IDialog>()
                {
                    new IfCondition()
                    {
                        Condition = "user.name == null",
                        Steps = new List<IDialog>()
                        {
                            new TextInput()
                            {
                                Prompt = new ActivityTemplate("Hello, what is your name?"),
                                Property = "user.name"
                            }
                        }
                    },
                    new SendActivity("Hello {user.name}, nice to meet you!"),
                },
                Rules = new List<IRule>()
                {
                    new IntentRule("GreetingIntemt",
                        steps: new List<IDialog>()
                        {
                            new SendActivity("Hello {user.name}, nice to meet you!"),
                        }),
                    new IntentRule("JokeIntent",
                        steps: new List<IDialog>()
                        {
                            new SendActivity("Why did the chicken cross the road?"),
                            new EndTurn(),
                            new SendActivity("To get to the other side")
                        }),
                    new IntentRule("GoodbyeIntent",
                        steps: new List<IDialog>()
                        {
                            new SendActivity("See you later aligator!"),
                            new EndDialog()
                        }),
                    new UnknownIntentRule(
                        new List<IDialog>()
                        {
                            new SendActivity("I'm a joke bot. To get started say 'tell me a joke'")
                        })
                }
            };

            await CreateFlow(ruleDialog)
            .Send("hi")
                .AssertReply("Hello, what is your name?")
            .Send("Carlos")
                .AssertReply("Hello Carlos, nice to meet you!")
            .Send("Do you know a joke?")
                .AssertReply("Why did the chicken cross the road?")
            .Send("Why?")
                .AssertReply("To get to the other side")
            .Send("hi")
                .AssertReply("Hello Carlos, nice to meet you!")
            .Send("ummm")
                .AssertReply("I'm a joke bot. To get started say 'tell me a joke'")
            .Send("Goodbye")
                .AssertReply("See you later aligator!")
            .StartTestAsync();
        }

        [TestMethod]
        public async Task AdaptiveDialog_BeginDialog()
        {
            var innerDialog = new AdaptiveDialog("innerDialog")
            {
                AutoEndDialog = false,
                Recognizer = new RegexRecognizer()
                {
                    Intents = new Dictionary<string, string>()
                    {
                        { "JokeIntent", "(?i)joke"},
                        { "GreetingIntent", "(?i)hi|hello"},
                        { "GoodbyeIntent", "(?i)bye|goodbye|seeya|see ya"}
                    }
                },
                Steps = new List<IDialog>()
                {
                    new BeginDialog("Greeting"),
                    new SendActivity("I'm a joke bot. To get started say 'tell me a joke'"),
                },
                Rules = new List<IRule>()
                {
                    new IntentRule("JokeIntent",
                        steps: new List<IDialog>()
                        {
                            new BeginDialog("TellJokeDialog"),
                        }),

                    new IntentRule("GreetingIntent",
                        steps: new List<IDialog>()
                        {
                            new BeginDialog("Greeting"),
                        }),

                    new IntentRule("GoodbyeIntent",
                        steps: new List<IDialog>()
                        {
                            new SendActivity("See you later aligator!"),
                            new EndDialog()
                        }),

                    new UnknownIntentRule(steps: new List<IDialog>()
                        {
                            new SendActivity("Like I said, I'm a joke bot. To get started say 'tell me a joke'"),
                        }),
                }
            };

            innerDialog.AddDialog(new[] {
                new AdaptiveDialog("Greeting")
                {
                    Steps = new List<IDialog>()
                    {
                        new IfCondition()
                        {
                            Condition = "user.name == null",
                            Steps = new List<IDialog>()
                            {
                                new TextInput()
                                {
                                    Prompt = new ActivityTemplate("Hello, what is your name?"),
                                    Property = "user.name"
                                },
                                new SendActivity("Hello {user.name}, nice to meet you!")
                            },
                            ElseSteps = new List<IDialog>()
                            {
                                new SendActivity("Hello {user.name}, nice to see you again!")
                            }
                        }
                    }
                },
                new AdaptiveDialog("TellJokeDialog")
                    {
                        Steps = new List<IDialog>()
                        {
                            new SendActivity("Why did the chicken cross the road?"),
                            new EndTurn(),
                            new SendActivity("To get to the other side")
                        }
                    }
                });

            var outerDialog = new AdaptiveDialog("outer")
            {
                AutoEndDialog = false,
                Recognizer = new RegexRecognizer()
                {
                    Intents = new Dictionary<string, string>()
                    {
                        { "BeginIntent", "(?i)begin" },
                        { "HelpIntent", "(?i)help" }
                    }
                },
                Steps = new List<IDialog>()
                {
                    new SendActivity("Hi, type 'begin' to start a dialog, type 'help' to get help.")
                },
                Rules = new List<IRule>()
                {
                    new IntentRule("BeginIntent")
                    {
                        Steps = new List<IDialog>()
                        {
                            new BeginDialog("innerDialog")
                        }
                    },
                    new IntentRule("HelpIntent")
                    {
                        Steps = new List<IDialog>()
                        {
                            new SendActivity("help is coming")
                        }
                    },
                    new UnknownIntentRule()
                    {
                        Steps = new List<IDialog>()
                        {
                            new SendActivity("Hi, type 'begin' to start a dialog, type 'help' to get help.")
                        }
                    },
                }
            };
            outerDialog.AddDialog(new List<IDialog>() { innerDialog });


            await CreateFlow(outerDialog)
            .Send("hi")
                .AssertReply("Hi, type 'begin' to start a dialog, type 'help' to get help.")
            .Send("begin")
                .AssertReply("Hello, what is your name?")
            .Send("Carlos")
                .AssertReply("Hello Carlos, nice to meet you!")
                .AssertReply("I'm a joke bot. To get started say 'tell me a joke'")
            .Send("tell me a joke")
                .AssertReply("Why did the chicken cross the road?")
            .Send("Why?")
                .AssertReply("To get to the other side")
            .Send("hi")
                .AssertReply("Hello Carlos, nice to see you again!")
            .Send("Do you know a joke?")
                .AssertReply("Why did the chicken cross the road?")
            .Send("Why?")
                .AssertReply("To get to the other side")
            .Send("ummm")
                 .AssertReply("Like I said, I'm a joke bot. To get started say 'tell me a joke'")
            .Send("help")
                .AssertReply("help is coming")
            .Send("bye")
                .AssertReply("See you later aligator!")
            .StartTestAsync();
        }

        [TestMethod]
        public async Task AdaptiveDialog_IntentRule()
        {
            var planningDialog = new AdaptiveDialog("planningTest")
            {
                AutoEndDialog = false,
                Recognizer = new RegexRecognizer()
                {
                    Intents = new Dictionary<string, string>()
                    {
                        { "JokeIntent", "joke" }
                    }
                },
                Steps = new List<IDialog>()
                {
                    new SendActivity("I'm a joke bot. To get started say 'tell me a joke'")
                },
                Rules = new List<IRule>()
                {
                    new IntentRule("JokeIntent",
                        steps: new List<IDialog>()
                        {
                            new SendActivity("Why did the chicken cross the road?"),
                            new EndTurn(),
                            new SendActivity("To get to the other side")
                        }),
                }
            };

            await CreateFlow(planningDialog)
            .SendConversationUpdate()
                .AssertReply("I'm a joke bot. To get started say 'tell me a joke'")
            .Send("Do you know a joke?")
                .AssertReply("Why did the chicken cross the road?")
            .Send("Why?")
                .AssertReply("To get to the other side")
            .StartTestAsync();
        }

        [TestMethod]
        public async Task AdaptiveDialog_NestedRecognizers()
        {
            var outerDialog = new AdaptiveDialog("outer")
            {
                AutoEndDialog = false,
                Recognizer = new RegexRecognizer()
                {
                    Intents = new Dictionary<string, string>()
                    {
                        { "SideIntent", "side" },
                        { "CancelIntent", "cancel" },
                    }
                },
                Steps = new List<IDialog>()
                {
                    new TextInput()
                    {
                        Prompt = new ActivityTemplate("name?"),
                        Property = "user.name"
                    },
                    new SendActivity("{user.name}"),
                    new NumberInput()
                    {
                        Prompt = new ActivityTemplate("age?"),
                        Property = "user.age"
                    },
                    new SendActivity("{user.age}"),
                },
                Rules = new List<IRule>()
                {
                    new IntentRule("SideIntent") { Steps = new List<IDialog>() { new SendActivity("sideintent") } },
                    new IntentRule("CancelIntent") { Steps = new List<IDialog>() { new EndDialog() } },
                    new UnknownIntentRule() { Steps = new List<IDialog>() { new SendActivity("outerWhat") } }
                }
            };

            var ruleDialog = new AdaptiveDialog("root")
            {
                AutoEndDialog = false,
                Recognizer = new RegexRecognizer()
                {
                    Intents = new Dictionary<string, string>()
                    {
                        { "StartOuterIntent", "start" },
                        { "RootIntent", "root" },
                    }
                },
                Rules = new List<IRule>()
                {
                    new IntentRule("StartOuterIntent", steps: new List<IDialog>() { outerDialog }),
                    new IntentRule("RootIntent", steps: new List<IDialog>() { new SendActivity("rootintent") }),
                    new UnknownIntentRule( new List<IDialog>() { new SendActivity("rootunknown") })
                }
            };

            await CreateFlow(ruleDialog)
            .Send("start")
                .AssertReply("name?")
            .Send("side")
                .AssertReply("sideintent")
                .AssertReply("name?")
            .Send("root")
                .AssertReply("rootintent")
                .AssertReply("name?")
            .Send("Carlos")
                .AssertReply("Carlos")
                .AssertReply("age?")
            .Send("root")
                .AssertReply("rootintent")
                .AssertReply("age?")
            .Send("side")
                .AssertReply("sideintent")
                .AssertReply("age?")
            .Send("10")
                .AssertReply("10")
            .StartTestAsync();
        }

        [TestMethod]
        public async Task AdaptiveDialog_ActivityRules()
        {
            var dialog = new AdaptiveDialog("test")
            {
                AutoEndDialog = false,
                Recognizer = new RegexRecognizer()
                {
                    Intents = new Dictionary<string, string>()
                    {
                        { "JokeIntent", "joke" }
                    }
                },
                Rules = new List<IRule>()
                {
                    new ActivityRule("Custom", steps: new List<IDialog>() { new SendActivity("CustomActivityRule") }),
                    new MessageActivityRule(steps: new List<IDialog>() { new SendActivity("MessageActivityRule") }),
                    new MessageDeleteActivityRule(steps: new List<IDialog>() { new SendActivity("MessageDeleteActivityRule") }),
                    new MessageUpdateActivityRule(steps: new List<IDialog>() { new SendActivity("MessageUpdateActivityRule") }),
                    new MessageReactionActivityRule(steps: new List<IDialog>() { new SendActivity("MessageReactionActivityRule") }),
                    new ConversationUpdateActivityRule(steps: new List<IDialog>() { new SendActivity("ConversationUpdateActivityRule") }),
                    new EndOfConversationActivityRule(steps: new List<IDialog>() { new SendActivity("EndOfConversationActivityRule") }),
                    new InvokeActivityRule(steps: new List<IDialog>() { new SendActivity("InvokeActivityRule") }),
                    new EventActivityRule(steps: new List<IDialog>() { new SendActivity("EventActivityRule") }),
                    new HandoffActivityRule(steps: new List<IDialog>() { new SendActivity("HandoffActivityRule") }),
                    new TypingActivityRule(steps: new List<IDialog>() { new SendActivity("TypingActivityRule") }),
                    new MessageActivityRule(constraint: "turn.activity.text == 'constraint'", steps: new List<IDialog>() { new SendActivity("constraint") }),
                }
            };

            await CreateFlow(dialog)
            .SendConversationUpdate()
                .AssertReply("ConversationUpdateActivityRule")
            .Send("MessageActivityRule")
                .AssertReply("MessageActivityRule")
            .Send("constraint")
                .AssertReply("constraint")
            .Send(new Activity(type: ActivityTypes.MessageUpdate))
                .AssertReply("MessageUpdateActivityRule")
            .Send(new Activity(type: ActivityTypes.MessageDelete))
                .AssertReply("MessageDeleteActivityRule")
            .Send(new Activity(type: ActivityTypes.MessageReaction))
                .AssertReply("MessageReactionActivityRule")
            .Send(Activity.CreateTypingActivity())
                .AssertReply("TypingActivityRule")
            .Send(Activity.CreateEndOfConversationActivity())
                .AssertReply("EndOfConversationActivityRule")
            .Send(Activity.CreateEventActivity())
                .AssertReply("EventActivityRule")
            .Send(Activity.CreateHandoffActivity())
                .AssertReply("HandoffActivityRule")
            .Send(Activity.CreateInvokeActivity())
                .AssertReply("InvokeActivityRule")
            .Send(new Activity(type: "Custom"))
                .AssertReply("CustomActivityRule")
            .StartTestAsync();
        }

        [TestMethod]
        public async Task AdaptiveDialog_ActivityAndIntentRules()
        {
            var dialog = new AdaptiveDialog("test")
            {
                AutoEndDialog = false,
                Recognizer = new RegexRecognizer()
                {
                    Intents = new Dictionary<string, string>()
                    {
                        { "JokeIntent", "joke" }
                    }
                },
                Rules = new List<IRule>()
                {
                    new IntentRule(intent: "JokeIntent", steps: new List<IDialog>() { new SendActivity("chicken joke") }),
                    new MessageActivityRule(constraint: "turn.activity.text == 'magic'", steps: new List<IDialog>() { new SendActivity("abracadabra") }),
                }
            };

            await CreateFlow(dialog)
            .Send("tell me a joke")
                .AssertReply("chicken joke")
            .Send("magic")
                .AssertReply("abracadabra")
            .StartTestAsync();
        }

        [TestMethod]
<<<<<<< HEAD
        public async Task AdaptiveDialog_BindingCaptureValueWithinSameAdaptive()
=======
        public async Task AdaptiveDialog_BindingReferValueInLaterStep()
>>>>>>> 14a630e1
        {
            var rootDialog = new AdaptiveDialog(nameof(AdaptiveDialog))
            {
                Generator = new TemplateEngineLanguageGenerator(),
                Rules = new List<IRule>()
                {
                    new UnknownIntentRule()
                    {
                        Steps = new List<IDialog>()
                        {
<<<<<<< HEAD
                            new NumberInput()
                            {
                                Property = "$number",
                                Prompt = new ActivityTemplate("Give me a number")
                            },
                            new SendActivity()
                            {
                                Activity = new ActivityTemplate("You said {$number}")
                            }
                        }
                    }
                }
            };

            await CreateFlow(rootDialog)
            .Send("hi")
                .AssertReply("Give me a number")
            .Send("32")
                .AssertReply("You said 32")
            .StartTestAsync();
        }

        [TestMethod]
        public async Task AdaptiveDialog_BindingReferValueInNestedStep()
        {
            var rootDialog = new AdaptiveDialog(nameof(AdaptiveDialog))
            {
                Generator = new TemplateEngineLanguageGenerator(),
                Rules = new List<IRule>()
                {
                    new UnknownIntentRule()
                    {
                        Steps = new List<IDialog>()
                        {
                            new NumberInput()
                            {
                                Property = "$age",
                                Prompt = new ActivityTemplate("Hello, how old are you?")
                            },
                            new IfCondition()
                            {
                                Condition = "$age > 80",
                                Steps = new List<IDialog>()
                                {
                                    new SendActivity("Thanks, you are quite young!")
                                },
                                ElseSteps = new List<IDialog>()
                                {
                                    new SendActivity("Thanks, you are awesome!")
                                }
                            }
                        }
                    }
                }
            };

            await CreateFlow(rootDialog)
            .Send("Hi")
                .AssertReply("Hello, how old are you?")
            .Send("94")
                .AssertReply("Thanks, you are quite young!")
            .StartTestAsync();
        }

        [TestMethod]
        public async Task AdaptiveDialog_BindingOptionsAcrossAdaptiveDialogs()
        {
            var rootDialog = new AdaptiveDialog(nameof(AdaptiveDialog))
            {
                Rules = new List<IRule>()
                {
                    new UnknownIntentRule()
                    {
                        Steps = new List<IDialog>()
                        {
                            new NumberInput()
                            {
                                Property = "$age",
                                Prompt = new ActivityTemplate("Hello, how old are you?")
                            },
                            new BeginDialog("ageDialog")
                            {
                                Options = new
                                {
                                    userAge = "$age"
                                }
                            }
                        }
                    }
                }
            };

            var ageDialog = new AdaptiveDialog("ageDialog")
            {
                Rules = new List<IRule>()
                {
                    new UnknownIntentRule()
                    {
                        Steps = new List<IDialog>()
                        {
                            new SendActivity("Hello, you are {dialog.options.userAge} years old!"),
                            new SendActivity("And your actual age is {$options.userAge}")
                        }
                    }
                }
            };

            rootDialog.AddDialog(ageDialog);

            await CreateFlow(rootDialog)
            .Send("Hi")
                .AssertReply("Hello, how old are you?")
            .Send("44")
                .AssertReply("Hello, you are 44 years old!")
                .AssertReply("And your actual age is 44")
            .StartTestAsync();
        }

        [TestMethod]
        public async Task AdaptiveDialog_BindingTwoWayAcrossAdaptiveDialogs_AnonymousOptions()
        {
            await TestBindingTwoWayAcrossAdaptiveDialogs(new { userName = "$name" });
        }

        [TestMethod]
        public async Task AdaptiveDialog_BindingTwoWayAcrossAdaptiveDialogs_ObjectDictionaryOptions()
        {
            await TestBindingTwoWayAcrossAdaptiveDialogs(new Dictionary<string, object>() { { "userName", "$name" } });
        }

        [TestMethod]
        public async Task AdaptiveDialog_BindingTwoWayAcrossAdaptiveDialogs_StringDictionaryOptions()
        {
            await TestBindingTwoWayAcrossAdaptiveDialogs(new Dictionary<string, string>() { { "userName", "$name" } });
        }

        class Person
        {
            public string userName { get; set; }
        }

        [TestMethod]
        public async Task AdaptiveDialog_BindingTwoWayAcrossAdaptiveDialogs_StronglyTypedOptions()
        {
            await TestBindingTwoWayAcrossAdaptiveDialogs(new Person() { userName = "$name" });
        }

        public async Task TestBindingTwoWayAcrossAdaptiveDialogs(object options)
        {
            var rootDialog = new AdaptiveDialog(nameof(AdaptiveDialog))
            {
                Rules = new List<IRule>()
                {
                    new UnknownIntentRule()
                    {
                        Steps = new List<IDialog>()
                        {
                            new TextInput()
                            {
                                Property = "$name",
                                Prompt = new ActivityTemplate("Hello, what is your name?")
                            },
                            new BeginDialog("ageDialog")
                            {
                                Options = options,
                                Property = "$age"
                            },
                            new SendActivity("Hello {$name}, you are {$age} years old!")
                        }
                    }
                }
            };

            var ageDialog = new AdaptiveDialog("ageDialog")
            {
                Rules = new List<IRule>()
                {
                    new UnknownIntentRule()
                    {
                        Steps = new List<IDialog>()
                        {
                            new NumberInput()
                            {
                                Prompt = new ActivityTemplate("Hello {$options.userName}, how old are you?"),
                                Property = "$age"
                            },
                            new EndDialog()
                            {
                                ResultProperty = "$age"
                            }
                        }
                    }
                }
            };

            rootDialog.AddDialog(ageDialog);

            await CreateFlow(rootDialog)
            .Send("Hi")
                .AssertReply("Hello, what is your name?")
            .Send("zoidberg")
                .AssertReply("Hello zoidberg, how old are you?")
            .Send("I'm 77")
                .AssertReply("Hello zoidberg, you are 77 years old!")
=======
                            new TextInput()
                            {
                                Property = "$name",
                                Prompt = new ActivityTemplate("What is your name?")
                            },
                            new NumberInput()
                            {
                                Property = "$age",
                                Prompt = new ActivityTemplate("Hello {$name}, how old are you?")
                            },
                            new SendActivity()
                            {
                                Activity = new ActivityTemplate("Hello {$name}, I have your age as {$age}")
                            }
                        }
                    }
                }
            };

            await CreateFlow(rootDialog)
            .Send("Hi")
                .AssertReply("What is your name?")
            .Send("zoidberg")
                .AssertReply("Hello zoidberg, how old are you?")
            .Send("22")
                .AssertReply("Hello zoidberg, I have your age as 22")
>>>>>>> 14a630e1
            .StartTestAsync();
        }
    }
}<|MERGE_RESOLUTION|>--- conflicted
+++ resolved
@@ -1,4 +1,4 @@
-﻿// Copyright (c) Microsoft Corporation. All rights reserved.
+// Copyright (c) Microsoft Corporation. All rights reserved.
 // Licensed under the MIT License.
 
 using System.Collections.Generic;
@@ -133,7 +133,7 @@
                     Property = "dialog.todo"
                 },
                 new EditArray(EditArray.ArrayChangeType.Push, "user.todos", "dialog.todo"),
-                new SendActivity() { Activity = new ActivityTemplate("Your todos: {join(user.todos, ', ')}") },
+                new SendActivity() { Activity = new ActivityTemplate("Your todos: {join(user.todos, ',')}") },
 
                 // Remove item
                 new TextInput()
@@ -143,7 +143,7 @@
                     Property = "dialog.todo"
                 },
                 new EditArray(EditArray.ArrayChangeType.Remove, "user.todos", "dialog.todo"),
-                new SendActivity() { Activity = new ActivityTemplate("Your todos: {join(user.todos, ', ')}") },
+                new SendActivity() { Activity = new ActivityTemplate("Your todos: {join(user.todos, ',')}") },
 
                 // Add item and pop item
                 new TextInput()
@@ -160,18 +160,18 @@
                     Property = "dialog.todo"
                 },
                 new EditArray(EditArray.ArrayChangeType.Push, "user.todos", "dialog.todo"),
-                new SendActivity() { Activity = new ActivityTemplate("Your todos: {join(user.todos, ', ')}") },
+                new SendActivity() { Activity = new ActivityTemplate("Your todos: {join(user.todos, ',')}") },
 
                 new EditArray(EditArray.ArrayChangeType.Pop, "user.todos"),
-                new SendActivity() { Activity = new ActivityTemplate("Your todos: {join(user.todos, ', ')}") },
+                new SendActivity() { Activity = new ActivityTemplate("Your todos: {join(user.todos, ',')}") },
 
                 // Take item
                 new EditArray(EditArray.ArrayChangeType.Take, "user.todos"),
-                new SendActivity() { Activity = new ActivityTemplate("Your todos: {join(user.todos, ', ')}") },
+                new SendActivity() { Activity = new ActivityTemplate("Your todos: {join(user.todos, ',')}") },
 
                 // Clear list
                 new EditArray(EditArray.ArrayChangeType.Clear, "user.todos"),
-                new SendActivity() { Activity = new ActivityTemplate("Your todos: {join(user.todos, ', ')}") },
+                new SendActivity() { Activity = new ActivityTemplate("Your todos: {join(user.todos, ',')}") },
             };
 
             await CreateFlow(dialog)
@@ -876,11 +876,7 @@
         }
 
         [TestMethod]
-<<<<<<< HEAD
         public async Task AdaptiveDialog_BindingCaptureValueWithinSameAdaptive()
-=======
-        public async Task AdaptiveDialog_BindingReferValueInLaterStep()
->>>>>>> 14a630e1
         {
             var rootDialog = new AdaptiveDialog(nameof(AdaptiveDialog))
             {
@@ -891,7 +887,6 @@
                     {
                         Steps = new List<IDialog>()
                         {
-<<<<<<< HEAD
                             new NumberInput()
                             {
                                 Property = "$number",
@@ -1011,6 +1006,47 @@
         }
 
         [TestMethod]
+        public async Task AdaptiveDialog_BindingReferValueInLaterStep()
+        {
+            var rootDialog = new AdaptiveDialog(nameof(AdaptiveDialog))
+            {
+                Generator = new TemplateEngineLanguageGenerator(),
+                Rules = new List<IRule>()
+                {
+                    new UnknownIntentRule()
+                    {
+                        Steps = new List<IDialog>()
+                        {
+                            new TextInput()
+                            {
+                                Property = "$name",
+                                Prompt = new ActivityTemplate("What is your name?")
+                            },
+                            new NumberInput()
+                            {
+                                Property = "$age",
+                                Prompt = new ActivityTemplate("Hello {$name}, how old are you?")
+                            },
+                            new SendActivity()
+                            {
+                                Activity = new ActivityTemplate("Hello {$name}, I have your age as {$age}")
+                            }
+                        }
+                    }
+                }
+            };
+
+            await CreateFlow(rootDialog)
+            .Send("Hi")
+                .AssertReply("What is your name?")
+            .Send("zoidberg")
+                .AssertReply("Hello zoidberg, how old are you?")
+            .Send("22")
+                .AssertReply("Hello zoidberg, I have your age as 22")
+            .StartTestAsync();
+        }
+      
+        [TestMethod]
         public async Task AdaptiveDialog_BindingTwoWayAcrossAdaptiveDialogs_AnonymousOptions()
         {
             await TestBindingTwoWayAcrossAdaptiveDialogs(new { userName = "$name" });
@@ -1096,34 +1132,6 @@
                 .AssertReply("Hello zoidberg, how old are you?")
             .Send("I'm 77")
                 .AssertReply("Hello zoidberg, you are 77 years old!")
-=======
-                            new TextInput()
-                            {
-                                Property = "$name",
-                                Prompt = new ActivityTemplate("What is your name?")
-                            },
-                            new NumberInput()
-                            {
-                                Property = "$age",
-                                Prompt = new ActivityTemplate("Hello {$name}, how old are you?")
-                            },
-                            new SendActivity()
-                            {
-                                Activity = new ActivityTemplate("Hello {$name}, I have your age as {$age}")
-                            }
-                        }
-                    }
-                }
-            };
-
-            await CreateFlow(rootDialog)
-            .Send("Hi")
-                .AssertReply("What is your name?")
-            .Send("zoidberg")
-                .AssertReply("Hello zoidberg, how old are you?")
-            .Send("22")
-                .AssertReply("Hello zoidberg, I have your age as 22")
->>>>>>> 14a630e1
             .StartTestAsync();
         }
     }
