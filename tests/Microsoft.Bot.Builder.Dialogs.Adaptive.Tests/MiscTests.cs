﻿// Copyright (c) Microsoft Corporation. All rights reserved.
// Licensed under the MIT License.

using System.Collections.Generic;
using System.Threading.Tasks;
using Microsoft.Bot.Builder.Adapters;
using Microsoft.Bot.Builder.Dialogs.Adaptive.Actions;
using Microsoft.Bot.Builder.Dialogs.Adaptive.Events;
using Microsoft.Bot.Builder.Dialogs.Adaptive.Input;
using Microsoft.Bot.Builder.Dialogs.Adaptive.Recognizers;
using Microsoft.Bot.Builder.Dialogs.Declarative;
using Microsoft.Bot.Builder.Dialogs.Declarative.Resources;
using Microsoft.Bot.Builder.Dialogs.Declarative.Types;
using Microsoft.Extensions.Configuration;
using Microsoft.VisualStudio.TestTools.UnitTesting;

namespace Microsoft.Bot.Builder.Dialogs.Adaptive.Tests
{
    [TestClass]
    public class MiscTests
    {
        public TestContext TestContext { get; set; }

        private TestFlow CreateFlow(AdaptiveDialog dialog, bool sendTrace = false)
        {
            TypeFactory.Configuration = new ConfigurationBuilder().Build();
            var resourceExplorer = new ResourceExplorer();
            var storage = new MemoryStorage();
            var convoState = new ConversationState(storage);
            var userState = new UserState(storage);
            var adapter = new TestAdapter(TestAdapter.CreateConversation(TestContext.TestName), sendTrace);
            adapter
                .UseStorage(storage)
                .UseState(userState, convoState)
                .UseResourceExplorer(resourceExplorer)
                .UseLanguageGeneration(resourceExplorer)
                .Use(new TranscriptLoggerMiddleware(new FileTranscriptLogger()));

            DialogManager dm = new DialogManager(dialog);

            return new TestFlow(adapter, async (turnContext, cancellationToken) =>
            {
                await dm.OnTurnAsync(turnContext, cancellationToken: cancellationToken).ConfigureAwait(false);
            });
        }

        [TestMethod]
        public async Task IfCondition_EndDialog()
        {
            var testDialog = new AdaptiveDialog(nameof(AdaptiveDialog))
            {
                Events = new List<IOnEvent>()
                {
                    new OnBeginDialog()
                    {
                        Actions = new List<IDialog>()
                        {
                            new TextInput()
                            {
                                Property = "user.name",
                                Prompt = new ActivityTemplate("name?")
                            },
                            new SendActivity("Hello, {user.name}")
                        },
                    },
                    new OnIntent("CancelIntent")
                    {
                        Actions = new List<IDialog>()
                        {
                            new ConfirmInput()
                            {
                                Property = "conversation.addTodo.cancelConfirmation",
                                Prompt = new ActivityTemplate("cancel?")
                            },
                            new IfCondition()
                            {
                                Condition = "conversation.addTodo.cancelConfirmation == true",
                                Actions = new List<IDialog>()
                                {
                                    new SendActivity("canceling"),
                                    new EndDialog()
                                },
                                ElseActions = new List<IDialog>()
                                {
                                    new SendActivity("notcanceling")
                                }
                                // We do not need to specify an else block here since if user said no,
                                // the control flow will automatically return to the last active step (if any)
                            }
                        }
                    }
                },
                Recognizer = new RegexRecognizer()
                {
                    Intents = new Dictionary<string, string>()
                    {
                        { "HelpIntent", "(?i)help" },
                        { "CancelIntent", "(?i)cancel" }
                    }
                }
            };

            await CreateFlow(testDialog)
                .Send("hi")
                    .AssertReply("name?")
                .Send("cancel")
                    .AssertReply("cancel? (1) Yes or (2) No")
                .Send("yes")
                    .AssertReply("canceling")
                .StartTestAsync();
        }

        [TestMethod]
        public async Task Rule_Reprompt()
        {
            var testDialog = new AdaptiveDialog("testDialog")
            {
                AutoEndDialog = false,
                Recognizer = new RegexRecognizer()
                {
                    Intents = new Dictionary<string, string>()
                    {
                        {  "SetName", @"my name is (?<name>.*)" }
                    }
                },
                Events = new List<IOnEvent>()
                {
<<<<<<< HEAD
                    new OnBeginDialog()
                    {
                        Actions = new List<IDialog>()
                        {
                            new TextInput() { Prompt = new ActivityTemplate("Hello, what is your name?"), OutputBinding = "user.name", AllowInterruptions = true , Value = "user.name"},
                            new SendActivity("Hello {user.name}, nice to meet you!"),
                            new NumberInput() { Prompt = new ActivityTemplate("What is your age?"), OutputBinding = "user.age" },
                            new SendActivity("{user.age} is a good age to be!"),
                            new SendActivity("your name is {user.name}!"),
                        },
                    },
                    new OnIntent("SetName", new List<string>() { "name" })
=======
                    new TextInput() { Prompt = new ActivityTemplate("Hello, what is your name?"), OutputBinding = "user.name", AllowInterruptions = AllowInterruptions.Always , Value = "user.name"},
                    new SendActivity("Hello {user.name}, nice to meet you!"),
                    new NumberInput() { Prompt = new ActivityTemplate("What is your age?"), OutputBinding = "user.age" },
                    new SendActivity("{user.age} is a good age to be!"),
                    new SendActivity("your name is {user.name}!"),
                },
                Rules = new List<IRule>()
                {
                    new IntentRule("SetName", new List<string>() { "name" })
>>>>>>> 948672dc
                    {
                        Actions = new List<IDialog>()
                        {
                            new SetProperty()
                            {
                                Property = "user.name",
                                Value = "@name"
                            }
                        }
                    }
                }

            };

            await CreateFlow(testDialog)
                .Send("hi")
                    .AssertReply("Hello, what is your name?")
                .Send("my name is Carlos")
                    .AssertReply("Hello Carlos, nice to meet you!")
                    .AssertReply("What is your age?")
                .Send("my name is Joe")
                    .AssertReply("What is your age?")
                .Send("15")
                    .AssertReply("15 is a good age to be!")
                    .AssertReply("your name is Joe!")
                .StartTestAsync();
        }
    }
}<|MERGE_RESOLUTION|>--- conflicted
+++ resolved
@@ -125,12 +125,11 @@
                 },
                 Events = new List<IOnEvent>()
                 {
-<<<<<<< HEAD
                     new OnBeginDialog()
                     {
                         Actions = new List<IDialog>()
                         {
-                            new TextInput() { Prompt = new ActivityTemplate("Hello, what is your name?"), OutputBinding = "user.name", AllowInterruptions = true , Value = "user.name"},
+                            new TextInput() { Prompt = new ActivityTemplate("Hello, what is your name?"), OutputBinding = "user.name", AllowInterruptions = AllowInterruptions.Always, Value = "user.name"},
                             new SendActivity("Hello {user.name}, nice to meet you!"),
                             new NumberInput() { Prompt = new ActivityTemplate("What is your age?"), OutputBinding = "user.age" },
                             new SendActivity("{user.age} is a good age to be!"),
@@ -138,17 +137,6 @@
                         },
                     },
                     new OnIntent("SetName", new List<string>() { "name" })
-=======
-                    new TextInput() { Prompt = new ActivityTemplate("Hello, what is your name?"), OutputBinding = "user.name", AllowInterruptions = AllowInterruptions.Always , Value = "user.name"},
-                    new SendActivity("Hello {user.name}, nice to meet you!"),
-                    new NumberInput() { Prompt = new ActivityTemplate("What is your age?"), OutputBinding = "user.age" },
-                    new SendActivity("{user.age} is a good age to be!"),
-                    new SendActivity("your name is {user.name}!"),
-                },
-                Rules = new List<IRule>()
-                {
-                    new IntentRule("SetName", new List<string>() { "name" })
->>>>>>> 948672dc
                     {
                         Actions = new List<IDialog>()
                         {
