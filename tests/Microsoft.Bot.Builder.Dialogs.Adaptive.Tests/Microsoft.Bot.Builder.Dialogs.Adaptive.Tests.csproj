﻿<Project Sdk="Microsoft.NET.Sdk">

  <PropertyGroup>
<<<<<<< HEAD
    <TargetFrameworks>netcoreapp2.1;netcoreapp3.0</TargetFrameworks>
=======
    <TargetFramework>netcoreapp2.1</TargetFramework>
>>>>>>> 1bb174c6

    <IsPackable>false</IsPackable>

    <Configurations>Debug;Release</Configurations>
  </PropertyGroup>

  <ItemGroup>
    <PackageReference Include="Microsoft.Extensions.Configuration" Version="2.1.0" />
    <PackageReference Include="Microsoft.Extensions.Configuration.Json" Version="2.1.0" />
    <PackageReference Include="Microsoft.NET.Test.Sdk" Version="15.9.0" />
    <PackageReference Include="MSTest.TestAdapter" Version="1.3.2" />
    <PackageReference Include="MSTest.TestFramework" Version="1.3.2" />
  </ItemGroup>

  <ItemGroup>
    <ProjectReference Include="..\..\libraries\Microsoft.Bot.Builder.Dialogs.Declarative\Microsoft.Bot.Builder.Dialogs.Declarative.csproj" />
    <ProjectReference Include="..\..\libraries\Microsoft.Bot.Builder.Dialogs\Microsoft.Bot.Builder.Dialogs.csproj" />
    <ProjectReference Include="..\..\libraries\Microsoft.Bot.Builder.Dialogs.Adaptive\Microsoft.Bot.Builder.Dialogs.Adaptive.csproj" />
  </ItemGroup>

  <ItemGroup>
    <None Update="appsettings.json">
      <CopyToOutputDirectory>Always</CopyToOutputDirectory>
    </None>
  </ItemGroup>

</Project><|MERGE_RESOLUTION|>--- conflicted
+++ resolved
@@ -1,11 +1,7 @@
 ﻿<Project Sdk="Microsoft.NET.Sdk">
 
   <PropertyGroup>
-<<<<<<< HEAD
     <TargetFrameworks>netcoreapp2.1;netcoreapp3.0</TargetFrameworks>
-=======
-    <TargetFramework>netcoreapp2.1</TargetFramework>
->>>>>>> 1bb174c6
 
     <IsPackable>false</IsPackable>
 
