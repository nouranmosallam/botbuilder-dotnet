﻿using System;
using System.Collections.Generic;
using System.IO;
using System.Linq;
using System.Runtime.InteropServices;
using System.Threading.Tasks;
using Microsoft.VisualStudio.TestTools.UnitTesting;
using Newtonsoft.Json;

namespace Microsoft.Bot.Configuration.Tests
{
    [TestClass]
    public class ConnectionTests
    {
<<<<<<< HEAD
        private string TestBotFileName = NormalizePath(@"..\..\..\test.bot");

        public static string NormalizePath(string ambigiousPath)
        {
            if (RuntimeInformation.IsOSPlatform(OSPlatform.Windows))
            {
                // map linux/mac sep -> windows
                return ambigiousPath.Replace("/", "\\");
            }
            else
            {
                // map windows sep -> linux/mac
                return ambigiousPath.Replace("\\", "/");
            }
        }
=======
        private const string TestBotFileName = @"../../../test.bot";
>>>>>>> 71a95281

        [TestMethod]
        public async Task ConnectAssignsUniqueIds()
        {
            var config = await BotConfiguration.LoadAsync(TestBotFileName);
            var config2 = new BotConfiguration();
            foreach (var service in config.Services)
            {
                service.Id = string.Empty;
                config2.ConnectService(service);
            }

            var hashset = new HashSet<string>();
            foreach (var service in config2.Services)
            {
                Assert.IsFalse(hashset.Contains(service.Id), "the id assigned is not unique for the collection");
                hashset.Add(service.Id);
            }
        }

        [TestMethod]
        public async Task FindServices()
        {
            var config = await BotConfiguration.LoadAsync(TestBotFileName);
            Assert.IsNotNull(config.FindServiceByNameOrId("3"), "Should find by id");
            Assert.IsNotNull(config.FindServiceByNameOrId("testInsights"), "Should find by name");
            Assert.IsNotNull(config.FindService("3"), "Should find by id");
            Assert.IsNull(config.FindService("testInsights"), "Should not find by name ");

            var service = config.FindServiceByNameOrId<GenericService>("testAbs");
            Assert.IsNotNull(service, "Should find a service with this type and name.");
            Assert.IsTrue(service.Id.Equals("12"), "Should find the correct service.");

            Assert.IsNull(
                config.FindServiceByNameOrId<CosmosDbService>("testAbs"),
                "Should not find a service of this type and name.");
        }

        [TestMethod]
        public async Task DisconnectServicesById()
        {
            var config = await BotConfiguration.LoadAsync(TestBotFileName);
            var config2 = new BotConfiguration();
            foreach (var service in config.Services)
            {
                config2.ConnectService(service);
            }

            var servicesIds = config2.Services.Select(s => s.Id).ToArray();

            foreach (var key in servicesIds)
            {
                config2.DisconnectService(key);
            }

            Assert.AreEqual(config2.Services.Count, 0, "didn't remove all services");
        }

        [TestMethod]
        public async Task DisconnectServicesByNameOrId_UsingId()
        {
            var config = await BotConfiguration.LoadAsync(TestBotFileName);
            var config2 = new BotConfiguration();
            foreach (var service in config.Services)
            {
                config2.ConnectService(service);
            }

            var servicesIds = config2.Services.Select(s => s.Id).ToArray();

            foreach (var id in servicesIds)
            {
                config2.DisconnectServiceByNameOrId(id);
            }

            Assert.AreEqual(config2.Services.Count, 0, "didn't remove all services");
        }

        [TestMethod]
        public async Task DisconnectByNameOrId_UsingName()
        {
            var config = await BotConfiguration.LoadAsync(TestBotFileName);
            var config2 = new BotConfiguration();
            foreach (var service in config.Services)
            {
                config2.ConnectService(service);
            }

            var serviceNames = config2.Services.Select(s => s.Name).ToArray();

            foreach (var name in serviceNames)
            {
                config2.DisconnectServiceByNameOrId(name);
            }

            Assert.AreEqual(config2.Services.Count, 0, "didn't remove all services");
        }

        [TestMethod]
        public async Task DisconnectService_UsingNameAndType()
        {
            var config = await BotConfiguration.LoadAsync(TestBotFileName);
            var config2 = new BotConfiguration();
            foreach (var service in config.Services)
            {
                config2.ConnectService(service);
            }

            // Choose a duplicated service and remove the correct one.
            // We should have at least an ABS and generic service with the name "testAbs".
            const string name = "testAbs";
            var duplicateServices = config2.Services.Where(s => s.Name.Equals(name)).ToArray();
            Assert.IsTrue(duplicateServices.Length > 1, "Should have at least two services with this name.");

            var botService = config2.DisconnectServiceByNameOrId<BotService>(name);
            Assert.IsNotNull(botService, "Should have removed an ABS service.");

            // Make sure this operation is not order dependent.
            config2.ConnectService(botService);
            var genericService = config2.DisconnectServiceByNameOrId<GenericService>(name);
            Assert.IsNotNull(genericService, "Should have removed a generic service.");
        }

        [TestMethod]
        public async Task DisconnectByNameOrId_UsingName_WithDuplicates()
        {
            // We have a least one duplicate name in the config.
            var config = await BotConfiguration.LoadAsync(TestBotFileName);
            var config2 = new BotConfiguration();
            var uniqueNames = new List<string>();
            var duplicatedNames = new List<string>();
            foreach (var service in config.Services)
            {
                config2.ConnectService(service);
                var name = service.Name;
                if (uniqueNames.Contains(name))
                {
                    duplicatedNames.Add(name);
                }
                else
                {
                    uniqueNames.Add(name);
                }
            }

            Assert.IsTrue(duplicatedNames.Count > 0, "The config file should have at least one duplicated service name.");
            foreach (var name in uniqueNames)
            {
                config2.DisconnectServiceByNameOrId(name);
            }

            Assert.AreEqual(config2.Services.Count, duplicatedNames.Count, "Extra services (with a duplicated name) should still be connected.");
            foreach (var name in duplicatedNames)
            {
                config2.DisconnectServiceByNameOrId(name);
            }

            Assert.AreEqual(config2.Services.Count, 0, "Didn't remove remaining services.");
        }

        [TestMethod]
        public void EncryptWithNullPropertiesOK()
        {
            // all of these objects should have null properties, this should not cause secret to blow up
            var secret = Guid.NewGuid().ToString("n");

            try
            {
                var generic = new GenericService();
                generic.Encrypt(secret);
                generic.Decrypt(secret);
            }
            catch (Exception)
            {
                Assert.Fail("generic failed with empty values");
            }

            try
            {
                var file = new FileService();
                file.Encrypt(secret);
                file.Decrypt(secret);
            }
            catch (Exception)
            {
                Assert.Fail("file failed with empty values");
            }

            try
            {
                var luis = new LuisService();
                luis.Encrypt(secret);
                luis.Decrypt(secret);
            }
            catch (Exception)
            {
                Assert.Fail("luis failed with empty values");
            }

            try
            {
                var dispatch = new DispatchService();
                dispatch.Encrypt(secret);
                dispatch.Decrypt(secret);
            }
            catch (Exception)
            {
                Assert.Fail("dispatch failed with empty values");
            }

            try
            {
                var insights = new AppInsightsService();
                insights.Encrypt(secret);
                insights.Decrypt(secret);
            }
            catch (Exception)
            {
                Assert.Fail("insights failed with empty values");
            }

            try
            {
                var bot = new BotService();
                bot.Encrypt(secret);
                bot.Decrypt(secret);
            }
            catch (Exception)
            {
                Assert.Fail("bot failed with empty values");
            }

            try
            {
                var cosmos = new CosmosDbService();
                cosmos.Encrypt(secret);
                cosmos.Decrypt(secret);
            }
            catch (Exception)
            {
                Assert.Fail("cosmos failed with empty values");
            }

            try
            {
                var qna = new QnAMakerService();
                qna.Encrypt(secret);
                qna.Decrypt(secret);
            }
            catch (Exception)
            {
                Assert.Fail("qna failed with empty values");
            }

            try
            {
                var blob = new BlobStorageService();
                blob.Encrypt(secret);
                blob.Decrypt(secret);
            }
            catch (Exception)
            {
                Assert.Fail("blob failed with empty values");
            }

            try
            {
                var endpoint = new EndpointService();
                endpoint.Encrypt(secret);
                endpoint.Decrypt(secret);
            }
            catch (Exception)
            {
                Assert.Fail("endpoint failed with empty values");
            }
        }

        [TestMethod]
        public void EncryptWithEmptyPropertiesOK()
        {
            // all of these objects should have null properties, this should not cause secret to blow up
            var secret = Guid.NewGuid().ToString("n");

            try
            {
                var generic = new GenericService();
                generic.Configuration["test"] = string.Empty;
                generic.Encrypt(secret);
                generic.Decrypt(secret);
            }
            catch (Exception)
            {
                Assert.Fail("generic failed with empty values");
            }

            try
            {
                var file = new FileService
                {
                    Path = string.Empty,
                };
                file.Encrypt(secret);
                file.Decrypt(secret);
            }
            catch (Exception)
            {
                Assert.Fail("file failed with empty values");
            }

            try
            {
                var luis = new LuisService
                {
                    SubscriptionKey = string.Empty,
                };
                luis.Encrypt(secret);
                luis.Decrypt(secret);
            }
            catch (Exception)
            {
                Assert.Fail("luis failed with empty values");
            }

            try
            {
                var dispatch = new DispatchService
                {
                    SubscriptionKey = string.Empty,
                };
                dispatch.Encrypt(secret);
                dispatch.Decrypt(secret);
            }
            catch (Exception)
            {
                Assert.Fail("dispatch failed with empty values");
            }

            try
            {
                var insights = new AppInsightsService
                {
                    InstrumentationKey = string.Empty,
                };
                insights.Encrypt(secret);
                insights.Decrypt(secret);
            }
            catch (Exception)
            {
                Assert.Fail("insights failed with empty values");
            }

            try
            {
                var bot = new BotService();
                bot.Encrypt(secret);
                bot.Decrypt(secret);
            }
            catch (Exception)
            {
                Assert.Fail("bot failed with empty values");
            }

            try
            {
                var cosmos = new CosmosDbService
                {
                    Key = string.Empty,
                };
                cosmos.Encrypt(secret);
                cosmos.Decrypt(secret);
            }
            catch (Exception)
            {
                Assert.Fail("cosmos failed with empty values");
            }

            try
            {
                var qna = new QnAMakerService
                {
                    SubscriptionKey = string.Empty,
                };
                qna.Encrypt(secret);
                qna.Decrypt(secret);
            }
            catch (Exception)
            {
                Assert.Fail("qna failed with empty values");
            }

            try
            {
                var blob = new BlobStorageService
                {
                    ConnectionString = string.Empty,
                };
                blob.Encrypt(secret);
                blob.Decrypt(secret);
            }
            catch (Exception)
            {
                Assert.Fail("blob failed with empty values");
            }

            try
            {
                var endpoint = new EndpointService
                {
                    AppPassword = string.Empty,
                };
                endpoint.Encrypt(secret);
                endpoint.Decrypt(secret);
            }
            catch (Exception)
            {
                Assert.Fail("endpoint failed with empty values");
            }
        }

        [TestMethod]
        public void TestLuisEndpoint()
        {
            var luisApp = new LuisService() { Region = "westus" };
            Assert.AreEqual(luisApp.GetEndpoint(), $"https://{luisApp.Region}.api.cognitive.microsoft.com");
        }
    }
}<|MERGE_RESOLUTION|>--- conflicted
+++ resolved
@@ -12,7 +12,6 @@
     [TestClass]
     public class ConnectionTests
     {
-<<<<<<< HEAD
         private string TestBotFileName = NormalizePath(@"..\..\..\test.bot");
 
         public static string NormalizePath(string ambigiousPath)
@@ -28,9 +27,6 @@
                 return ambigiousPath.Replace("\\", "/");
             }
         }
-=======
-        private const string TestBotFileName = @"../../../test.bot";
->>>>>>> 71a95281
 
         [TestMethod]
         public async Task ConnectAssignsUniqueIds()
