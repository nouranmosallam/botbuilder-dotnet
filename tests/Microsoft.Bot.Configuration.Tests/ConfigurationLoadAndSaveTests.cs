﻿using System;
using System.IO;
using System.Linq;
using System.Threading.Tasks;
using Microsoft.VisualStudio.TestTools.UnitTesting;
using Newtonsoft.Json;

namespace Microsoft.Bot.Configuration.Tests
{
    [TestClass]
    public class ConfigurationLoadAndSaveTests
    {
<<<<<<< HEAD
        private string TestBotFileName = NormalizePath(@"..\..\..\test.bot");
=======
        private const string TestBotFileName = @"../../../test.bot";
>>>>>>> 71a95281
        private const string OutputBotFileName = "save.bot";

        private static string NormalizePath(string path) => Path.Combine(path.TrimEnd('\\').Split('\\'));

        [TestMethod]
        public async Task DeserializeBotFile()
        {
            var config = await BotConfiguration.LoadAsync(TestBotFileName);
            Assert.AreEqual("test", config.Name);
            Assert.AreEqual("test description", config.Description);
            Assert.AreEqual(string.Empty, config.Padlock);
            Assert.AreEqual(12, config.Services.Count);
            dynamic properties = config.Properties;
            Assert.AreEqual(true, (bool)properties.extra, "extra property should round trip");

            // verify types are right
            foreach (var service in config.Services)
            {
                switch (service.Type)
                {
                    case ServiceTypes.AppInsights:
                        Assert.AreEqual(typeof(AppInsightsService), service.GetType());
                        break;
                    case ServiceTypes.Bot:
                        Assert.AreEqual(typeof(BotService), service.GetType());
                        break;
                    case ServiceTypes.BlobStorage:
                        Assert.AreEqual(typeof(BlobStorageService), service.GetType());
                        break;
                    case ServiceTypes.CosmosDB:
                        Assert.AreEqual(typeof(CosmosDbService), service.GetType());
                        break;
                    case ServiceTypes.Generic:
                        Assert.AreEqual(typeof(GenericService), service.GetType());
                        break;
                    case ServiceTypes.Dispatch:
                        Assert.AreEqual(typeof(DispatchService), service.GetType());
                        break;
                    case ServiceTypes.Endpoint:
                        Assert.AreEqual(typeof(EndpointService), service.GetType());
                        break;
                    case ServiceTypes.File:
                        Assert.AreEqual(typeof(FileService), service.GetType());
                        break;
                    case ServiceTypes.Luis:
                        Assert.AreEqual(typeof(LuisService), service.GetType());
                        break;
                    case ServiceTypes.QnA:
                        Assert.AreEqual(typeof(QnAMakerService), service.GetType());
                        break;
                    case "unknown":
                        // this is cool, because we want to round-trip unknown service types for future proofing
                        break;
                    default:
                        throw new Exception("Unknown service type!");
                }
            }
        }

        [TestMethod]
        public async Task LoadAndSaveUnencryptedBotFile()
        {
            var config = await BotConfiguration.LoadAsync(TestBotFileName);
            await config.SaveAsAsync(OutputBotFileName);

            var config2 = await BotConfiguration.LoadAsync(OutputBotFileName);

            Assert.AreEqual(JsonConvert.SerializeObject(config2), JsonConvert.SerializeObject(config), "saved should be the same");
        }

        [TestMethod]
        public void LoadAndSaveUnencryptedBotFileSync()
        {
            var config = BotConfiguration.Load(TestBotFileName);
            config.SaveAs(OutputBotFileName);

            var config2 = BotConfiguration.Load(OutputBotFileName);
            Assert.AreEqual(JsonConvert.SerializeObject(config2), JsonConvert.SerializeObject(config), "saved should be the same");
        }

        [TestMethod]
        public async Task CantLoadWithoutSecret()
        {
            string secret = BotConfiguration.GenerateKey();
            var config = await BotConfiguration.LoadAsync(TestBotFileName);
            await config.SaveAsAsync(OutputBotFileName, secret);

            try
            {
                await BotConfiguration.LoadAsync(OutputBotFileName);
                Assert.Fail("Load should have thrown due to no secret");
            }
            catch
            {
            }
        }

        [TestMethod]
        public async Task LoadFromFolderWithSecret()
        {
            string secret = BotConfiguration.GenerateKey();
            var config = await BotConfiguration.LoadAsync(TestBotFileName);
            await config.SaveAsAsync(OutputBotFileName, secret);
            await BotConfiguration.LoadFromFolderAsync(".", secret);
        }

        [TestMethod]
        public void LoadFromFolderWithSecretSync()
        {
            string secret = BotConfiguration.GenerateKey();
            var config = BotConfiguration.Load(TestBotFileName);
            config.SaveAs(OutputBotFileName, secret);
            BotConfiguration.LoadFromFolder(".", secret);
        }

        [TestMethod]
        [ExpectedException(typeof(System.Exception))]
        public async Task FailLoadFromFolderWithNoSecret()
        {
            string secret = BotConfiguration.GenerateKey();
            var config = await BotConfiguration.LoadAsync(TestBotFileName);
            await config.SaveAsAsync(OutputBotFileName, secret);
            await BotConfiguration.LoadFromFolderAsync(".");
        }

        [TestMethod]
        public async Task LoadFromFolderNoSecret()
        {
            var config = await BotConfiguration.LoadAsync(TestBotFileName);
            await config.SaveAsAsync(OutputBotFileName);
            await BotConfiguration.LoadFromFolderAsync(".");
        }

        [TestMethod]
        public void LoadFromFolderNoSecretSync()
        {
            var config = BotConfiguration.Load(TestBotFileName);
            config.SaveAs(OutputBotFileName);
            BotConfiguration.LoadFromFolder(".");
        }

        [TestMethod]
        [ExpectedException(typeof(System.IO.FileNotFoundException))]
        public async Task LoadNotExistentFile()
        {
            var config = await BotConfiguration.LoadAsync(NormalizePath(@"..\..\..\filedoesntexist.bot"));
        }

        [TestMethod]
        [ExpectedException(typeof(System.ArgumentNullException))]
        public async Task NullFile()
        {
            var config = await BotConfiguration.LoadAsync(null);
        }

        [TestMethod]
        [ExpectedException(typeof(System.IO.DirectoryNotFoundException))]
        public async Task LoadNotExistentFolder()
        {
            var config = await BotConfiguration.LoadFromFolderAsync(NormalizePath(@"\prettysurethisdoesnotexist"));
        }

        [TestMethod]
        [ExpectedException(typeof(System.ArgumentNullException))]
        public async Task NullFolder()
        {
            var config = await BotConfiguration.LoadFromFolderAsync(null);
        }

        [TestMethod]
        public async Task CantSaveWithoutSecret()
        {
            string secret = BotConfiguration.GenerateKey();
            var config = await BotConfiguration.LoadAsync(TestBotFileName);
            await config.SaveAsAsync(OutputBotFileName, secret);

            var config2 = await BotConfiguration.LoadAsync(OutputBotFileName, secret);
            try
            {
                await config2.SaveAsAsync(OutputBotFileName);
                Assert.Fail("Save() should have thrown due to no secret");
            }
            catch
            {
            }

            config2.ClearSecret();
            await config2.SaveAsAsync(OutputBotFileName, secret);
        }

        [TestMethod]
        public async Task LoadAndSaveEncrypted()
        {
            string secret = BotConfiguration.GenerateKey();
            var config = await BotConfiguration.LoadAsync(TestBotFileName);
            Assert.AreEqual(string.Empty, config.Padlock, "There should be no padlock");

            // save with secret
            await config.SaveAsAsync("savesecret.bot", secret);
            Assert.IsTrue(config.Padlock?.Length > 0, "There should be a padlock");

            // load with secret
            var config2 = await BotConfiguration.LoadAsync("savesecret.bot", secret);
            Assert.IsTrue(config2.Padlock?.Length > 0, "There should be a padlock");
            Assert.AreEqual(config.Padlock, config2.Padlock, "Padlocks should be the same");

            // make sure these were decrypted
            for (int i = 0; i < config.Services.Count; i++)
            {
                Assert.AreEqual(JsonConvert.SerializeObject(config.Services[i]), JsonConvert.SerializeObject(config2.Services[i]));

                switch (config.Services[i].Type)
                {
                    case ServiceTypes.Bot:
                        break;

                    case ServiceTypes.AppInsights:
                        {
                            var appInsights = (AppInsightsService)config2.Services[i];
                            Assert.IsTrue(appInsights.InstrumentationKey.Contains("0000"), "failed to decrypt instrumentationKey");
                            Assert.AreEqual(appInsights.ApplicationId, "00000000-0000-0000-0000-000000000007", "failed to decrypt applicationId");
                            Assert.AreEqual(appInsights.ApiKeys["key1"], "testKey1", "failed to decrypt key1");
                            Assert.AreEqual(appInsights.ApiKeys["key2"], "testKey2", "failed to decrypt key2");
                        }

                        break;

                    case ServiceTypes.BlobStorage:
                        {
                            var blobStorage = (BlobStorageService)config2.Services[i];
                            Assert.AreEqual("UseDevelopmentStorage=true;", blobStorage.ConnectionString, "failed to decrypt connectionString");
                            Assert.AreEqual("testContainer", blobStorage.Container, "failed to decrypt Container");
                        }

                        break;

                    case ServiceTypes.CosmosDB:
                        {
                            var cosmosDb = (CosmosDbService)config2.Services[i];
                            Assert.AreEqual("https://localhost:8081/", cosmosDb.Endpoint, "failed to decrypt endpoint");
                            Assert.AreEqual("C2y6yDjf5/R+ob0N8A7Cgv30VRDJIWEHLM+4QDU5DE2nQ9nDuVTqobD4b8mGGyPMbIZnqyMsEcaGQy67XIw/Jw==", cosmosDb.Key, "failed to decrypt key");
                            Assert.AreEqual("testDatabase", cosmosDb.Database, "failed to decrypt database");
                            Assert.AreEqual("testCollection", cosmosDb.Collection, "failed to decrypt collection");
                        }

                        break;

                    case ServiceTypes.Dispatch:
                        {
                            var dispatch = (DispatchService)config2.Services[i];
                            Assert.IsTrue(dispatch.AuthoringKey.Contains("0000"), "failed to decrypt authoringkey");
                            Assert.IsTrue(dispatch.SubscriptionKey.Contains("0000"), "failed to decrypt subscriptionKey");
                        }

                        break;

                    case ServiceTypes.Endpoint:
                        {
                            var endpoint = (EndpointService)config2.Services[i];
                            Assert.AreEqual("testpassword", endpoint.AppPassword, "failed to decrypt appPassword");
                        }

                        break;

                    case ServiceTypes.File:
                        break;

                    case ServiceTypes.Luis:
                        {
                            var luis = (LuisService)config2.Services[i];
                            Assert.IsTrue(luis.AuthoringKey.Contains("0000"), "failed to decrypt authoringkey");
                            Assert.IsTrue(luis.SubscriptionKey.Contains("0000"), "failed to decrypt subscriptionKey");
                        }

                        break;

                    case ServiceTypes.QnA:
                        {
                            var qna = (QnAMakerService)config2.Services[i];
                            Assert.IsTrue(qna.KbId.Contains("0000"), "kbId should not be changed");
                            Assert.IsTrue(qna.EndpointKey.Contains("0000"), "failed to decrypt EndpointKey");
                            Assert.IsTrue(qna.SubscriptionKey.Contains("0000"), "failed to decrypt SubscriptionKey");
                        }

                        break;

                    case ServiceTypes.Generic:
                        {
                            var generic = (GenericService)config2.Services[i];
                            Assert.AreEqual(generic.Url, "https://bing.com", "url should not change");
                            Assert.AreEqual(generic.Configuration["key1"], "testKey1", "failed to decrypt key1");
                            Assert.AreEqual(generic.Configuration["key2"], "testKey2", "failed to decrypt key2");
                        }

                        break;

                    default:
                        break;
                }
            }

            // encrypt in memory copy
            config2.Encrypt(secret);

            // make sure these are all true
            for (int i = 0; i < config.Services.Count; i++)
            {
                switch (config.Services[i].Type)
                {
                    case ServiceTypes.AppInsights:
                        {
                            var appInsights = (AppInsightsService)config2.Services[i];
                            Assert.IsFalse(appInsights.InstrumentationKey.Contains("0000"), "failed to encrypt instrumentationKey");
                            Assert.AreEqual(appInsights.ApplicationId, "00000000-0000-0000-0000-000000000007", "should not encrypt applicationId");
                            Assert.AreNotEqual(appInsights.ApiKeys["key1"], "testKey1", "failed to encrypt key1");
                            Assert.AreNotEqual(appInsights.ApiKeys["key2"], "testKey2", "failed to encrypt key2");
                        }

                        break;

                    case ServiceTypes.BlobStorage:
                        {
                            var azureStorage = (BlobStorageService)config2.Services[i];
                            Assert.AreNotEqual("UseDevelopmentStorage=true;", azureStorage.ConnectionString, "failed to encrypt connectionString");
                            Assert.AreEqual("testContainer", azureStorage.Container, "should not change container");
                        }

                        break;

                    case ServiceTypes.CosmosDB:
                        {
                            var cosmosdb = (CosmosDbService)config2.Services[i];
                            Assert.AreEqual("https://localhost:8081/", cosmosdb.Endpoint, "should not change endpoint");
                            Assert.AreNotEqual("C2y6yDjf5/R+ob0N8A7Cgv30VRDJIWEHLM+4QDU5DE2nQ9nDuVTqobD4b8mGGyPMbIZnqyMsEcaGQy67XIw/Jw==", cosmosdb.Key, "failed to encrypt key");
                            Assert.AreEqual("testDatabase", cosmosdb.Database, "should not change database");
                            Assert.AreEqual("testCollection", cosmosdb.Collection, "should not change collection");
                        }

                        break;

                    case ServiceTypes.Bot:
                        Assert.AreEqual(JsonConvert.SerializeObject(config.Services[i]), JsonConvert.SerializeObject(config2.Services[i]));
                        break;

                    case ServiceTypes.Dispatch:
                        {
                            Assert.AreNotEqual(JsonConvert.SerializeObject(config.Services[i]), JsonConvert.SerializeObject(config2.Services[i]));
                            var dispatch = (DispatchService)config2.Services[i];
                            Assert.IsFalse(dispatch.AuthoringKey.Contains("0000"), "failed to encrypt authoringkey");
                            Assert.IsFalse(dispatch.SubscriptionKey.Contains("0000"), "failed to encrypt subscriptionKey");
                        }

                        break;

                    case ServiceTypes.Endpoint:
                        {
                            Assert.AreNotEqual(JsonConvert.SerializeObject(config.Services[i]), JsonConvert.SerializeObject(config2.Services[i]));
                            var endpoint = (EndpointService)config2.Services[i];
                            Assert.IsTrue(endpoint.AppId.Contains("0000"), "appId should not be changed");
                            Assert.IsFalse(endpoint.AppPassword.Contains("testpassword"), "failed to encrypt appPassword");
                        }

                        break;

                    case ServiceTypes.File:
                        Assert.AreEqual(JsonConvert.SerializeObject(config.Services[i]), JsonConvert.SerializeObject(config2.Services[i]));
                        break;

                    case ServiceTypes.Luis:
                        {
                            Assert.AreNotEqual(JsonConvert.SerializeObject(config.Services[i]), JsonConvert.SerializeObject(config2.Services[i]));
                            var luis = (LuisService)config2.Services[i];
                            Assert.IsFalse(luis.AuthoringKey.Contains("0000"), "failed to encrypt authoringkey");
                            Assert.IsFalse(luis.SubscriptionKey.Contains("0000"), "failed to encrypt subscriptionKey");
                        }

                        break;

                    case ServiceTypes.QnA:
                        {
                            Assert.AreNotEqual(JsonConvert.SerializeObject(config.Services[i]), JsonConvert.SerializeObject(config2.Services[i]));
                            var qna = (QnAMakerService)config2.Services[i];
                            Assert.IsTrue(qna.KbId.Contains("0000"), "kbId should not be changed");
                            Assert.IsFalse(qna.EndpointKey.Contains("0000"), "failed to encrypt EndpointKey");
                            Assert.IsFalse(qna.SubscriptionKey.Contains("0000"), "failed to encrypt SubscriptionKey");
                        }

                        break;
                    case ServiceTypes.Generic:
                        {
                            var generic = (GenericService)config2.Services[i];
                            Assert.AreEqual(generic.Url, "https://bing.com", "url should not change");
                            Assert.AreNotEqual(generic.Configuration["key1"], "testKey1", "failed to encrypt key1");
                            Assert.AreNotEqual(generic.Configuration["key2"], "testKey2", "failed to encrypt key2");
                        }

                        break;
                    default:
                        // ignore unknown service type
                        break;
                }
            }
        }

        [TestMethod]
        public async Task LegacyEncryption()
        {
            var secretKey = "d+Mhts8yQIJIj9P/l1pO7n1fQExss7vvE8t9rg8qXsc=";
<<<<<<< HEAD
            var config = await BotConfiguration.LoadAsync(NormalizePath(@"..\..\..\legacy.bot"), secretKey);
=======
            var config = await BotConfiguration.LoadAsync(@"../../../legacy.bot", secretKey);
>>>>>>> 71a95281
            Assert.AreEqual("xyzpdq", ((EndpointService)config.Services[0]).AppPassword, "value should be unencrypted");
            Assert.IsTrue(!string.IsNullOrEmpty(config.Padlock), "padlock should exist");
            Assert.IsNull(config.Properties["secretKey"], "secretKey should not exist");

            await config.SaveAsAsync(OutputBotFileName, secretKey);
            config = await BotConfiguration.LoadAsync(OutputBotFileName, secretKey);
            File.Delete(OutputBotFileName);
            Assert.IsTrue(!string.IsNullOrEmpty(config.Padlock), "padlock should exist");
            Assert.IsNull(config.Properties["secretKey"], "secretKey should not exist");
        }

        [TestMethod]
        public void LoadAndVerifyChannelServiceSync()
        {
            var publicConfig = BotConfiguration.Load(TestBotFileName);
            var endpointSvc = publicConfig.Services.Single(x => x.Type == ServiceTypes.Endpoint) as EndpointService;
            Assert.IsNotNull(endpointSvc);
            Assert.IsNull(endpointSvc.ChannelService);
<<<<<<< HEAD
            
            var govConfig = BotConfiguration.Load(NormalizePath(@"..\..\..\govTest.bot"));
=======

            var govConfig = BotConfiguration.Load(@"../../../govTest.bot");
>>>>>>> 71a95281
            endpointSvc = govConfig.Services.Single(x => x.Type == ServiceTypes.Endpoint) as EndpointService;
            Assert.IsNotNull(endpointSvc);
            Assert.AreEqual("https://botframework.azure.us", endpointSvc.ChannelService);
        }
    }
}<|MERGE_RESOLUTION|>--- conflicted
+++ resolved
@@ -10,11 +10,7 @@
     [TestClass]
     public class ConfigurationLoadAndSaveTests
     {
-<<<<<<< HEAD
         private string TestBotFileName = NormalizePath(@"..\..\..\test.bot");
-=======
-        private const string TestBotFileName = @"../../../test.bot";
->>>>>>> 71a95281
         private const string OutputBotFileName = "save.bot";
 
         private static string NormalizePath(string path) => Path.Combine(path.TrimEnd('\\').Split('\\'));
@@ -423,11 +419,7 @@
         public async Task LegacyEncryption()
         {
             var secretKey = "d+Mhts8yQIJIj9P/l1pO7n1fQExss7vvE8t9rg8qXsc=";
-<<<<<<< HEAD
             var config = await BotConfiguration.LoadAsync(NormalizePath(@"..\..\..\legacy.bot"), secretKey);
-=======
-            var config = await BotConfiguration.LoadAsync(@"../../../legacy.bot", secretKey);
->>>>>>> 71a95281
             Assert.AreEqual("xyzpdq", ((EndpointService)config.Services[0]).AppPassword, "value should be unencrypted");
             Assert.IsTrue(!string.IsNullOrEmpty(config.Padlock), "padlock should exist");
             Assert.IsNull(config.Properties["secretKey"], "secretKey should not exist");
@@ -446,13 +438,8 @@
             var endpointSvc = publicConfig.Services.Single(x => x.Type == ServiceTypes.Endpoint) as EndpointService;
             Assert.IsNotNull(endpointSvc);
             Assert.IsNull(endpointSvc.ChannelService);
-<<<<<<< HEAD
             
             var govConfig = BotConfiguration.Load(NormalizePath(@"..\..\..\govTest.bot"));
-=======
-
-            var govConfig = BotConfiguration.Load(@"../../../govTest.bot");
->>>>>>> 71a95281
             endpointSvc = govConfig.Services.Single(x => x.Type == ServiceTypes.Endpoint) as EndpointService;
             Assert.IsNotNull(endpointSvc);
             Assert.AreEqual("https://botframework.azure.us", endpointSvc.ChannelService);
