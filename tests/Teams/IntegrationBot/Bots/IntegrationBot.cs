--- conflicted
+++ resolved
@@ -190,7 +190,13 @@
             // This call does NOT send the outbound Activity is not being sent through the middleware stack.
             var conversationResourceResponse = await connectorClient.Conversations.CreateConversationAsync(conversationParameters, cancellationToken).ConfigureAwait(false);
 
-            return null;
+            var attachments = new MessagingExtensionAttachment(AdaptiveCard.ContentType, null, adaptiveCard);
+            var result = new MessagingExtensionResult(AttachmentLayoutTypes.List, "result", new[] { attachments }, null);
+
+            return new MessagingExtensionActionResponse()
+            {
+                ComposeExtension = result,
+            };
         }
 
         protected override async Task OnTeamsMessagingExtensionCardButtonClickedAsync(ITurnContext<IInvokeActivity> turnContext, JObject obj, CancellationToken cancellationToken)
@@ -316,13 +322,11 @@
                 var activity = await _log.Find(turnContext.Activity.ReplyToId);
                 if (activity == null)
                 {
-                    activity = MessageFactory.Text($"Activity {turnContext.Activity.ReplyToId} not found in the log.");
                     // If we had sent the message from the error handler we wouldn't have recorded the Activity Id and so we shouldn't expect to see it in the log.
-                    await SendMessageAndLogActivityIdAsync(turnContext, activity, cancellationToken);
+                    await SendMessageAndLogActivityIdAsync(turnContext, $"Activity {turnContext.Activity.ReplyToId} not found in the log.", cancellationToken);
                 }
 
-                activity = MessageFactory.Text($"You added '{reaction.Type}' regarding '{activity.Text}'");
-                await SendMessageAndLogActivityIdAsync(turnContext, activity, cancellationToken);
+                await SendMessageAndLogActivityIdAsync(turnContext, $"You added '{reaction.Type}' regarding '{activity.Text}'", cancellationToken);
             }
         }
 
@@ -335,12 +339,10 @@
                 if (activity == null)
                 {
                     // If we had sent the message from the error handler we wouldn't have recorded the Activity Id and so we shouldn't expect to see it in the log.
-                    activity = MessageFactory.Text($"Activity {turnContext.Activity.ReplyToId} not found in the log.");
-                    await SendMessageAndLogActivityIdAsync(turnContext, activity, cancellationToken);
+                    await SendMessageAndLogActivityIdAsync(turnContext, $"Activity {turnContext.Activity.ReplyToId} not found in the log.", cancellationToken);
                 }
 
-                activity = MessageFactory.Text($"You removed '{reaction.Type}' regarding '{activity.Text}'");
-                await SendMessageAndLogActivityIdAsync(turnContext, activity, cancellationToken);
+                await SendMessageAndLogActivityIdAsync(turnContext, $"You removed '{reaction.Type}' regarding '{activity.Text}'", cancellationToken);
             }
         }
 
@@ -690,13 +692,7 @@
                     await turnContext.SendActivityAsync(MessageFactory.Attachment(this.GetTaskModuleHeroCard()), cancellationToken);
                     break;
                 default:
-                    await SendMessageAndLogActivityIdAsync(turnContext, MessageFactory.Text($"{turnContext.Activity.Text}"), cancellationToken);
-                    foreach (var activityId in this._activityIds)
-                    {
-                        var newActivity = MessageFactory.Text(turnContext.Activity.Text);
-                        newActivity.Id = activityId;
-                        await turnContext.UpdateActivityAsync(newActivity, cancellationToken);
-                    }
+                    await SendMessageAndLogActivityIdAsync(turnContext, $"{turnContext.Activity.Text}", cancellationToken);
                     break;
             }
         }
@@ -705,7 +701,7 @@
         {
             var teamId = turnContext.Activity.TeamsGetTeamInfo().Id;
             var teamDetails = await TeamsInfo.GetTeamDetailsAsync(turnContext, teamId, cancellationToken);
-            await SendMessageAndLogActivityIdAsync(turnContext, MessageFactory.Text($"The team name is {teamDetails.Name}. The team ID is {teamDetails.Id}. The ADD GroupID is {teamDetails.AadGroupId}."), cancellationToken);
+            await SendMessageAndLogActivityIdAsync(turnContext, $"The team name is {teamDetails.Name}. The team ID is {teamDetails.Id}. The ADD GroupID is {teamDetails.AadGroupId}.", cancellationToken);
         }
 
         private async Task ShowMembersAsync(ITurnContext<IMessageActivity> turnContext, CancellationToken cancellationToken)
@@ -748,14 +744,14 @@
 
                 if (batch.Count == 10)
                 {
-                    await SendMessageAndLogActivityIdAsync(turnContext, MessageFactory.Text(string.Join("<br>", batch)), cancellationToken);
+                    await SendMessageAndLogActivityIdAsync(turnContext, string.Join("<br>", batch), cancellationToken);
                     batch.Clear();
                 }
             }
 
             if (batch.Count > 0)
             {
-                await SendMessageAndLogActivityIdAsync(turnContext, MessageFactory.Text(string.Join("<br>", batch)), cancellationToken);
+                await SendMessageAndLogActivityIdAsync(turnContext, string.Join("<br>", batch), cancellationToken);
             }
         }
 
@@ -869,13 +865,10 @@
             }
         }
 
-        private async Task SendMessageAndLogActivityIdAsync(ITurnContext turnContext, Activity replyActivity, CancellationToken cancellationToken)
+        private async Task SendMessageAndLogActivityIdAsync(ITurnContext turnContext, string text, CancellationToken cancellationToken)
         {
             // We need to record the Activity Id from the Activity just sent in order to understand what the reaction is a reaction too. 
-<<<<<<< HEAD
             var replyActivity = MessageFactory.Text($"You said '{text}'");
-=======
->>>>>>> f61e0a6e
             var resourceResponse = await turnContext.SendActivityAsync(replyActivity, cancellationToken);
             _activityIds.Add(resourceResponse.Id);
             await _log.Append(resourceResponse.Id, replyActivity);
